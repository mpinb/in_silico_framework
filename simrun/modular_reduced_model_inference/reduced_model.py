"""Construct reduced models and run optimization.

This module provides a top-level class to run reduced model inference.
Each reduced model contains:
<<<<<<< HEAD

- a :py:class:~`DataView` object to access data
=======
- a :py:class:`~DataView` object to access data
>>>>>>> 78f73278
- a :py:class:`DataSplitEvaluation` object to split data and evaluate the optimization results
- one or more :py:class:`~simrun.modular_reduced_model_inference.data_extractor.DataExtractor` objects to preprocess the data
- one or more :py:class:`~simrun.modular_reduced_model_inference.strategy._Strategy` objects to run the optimization.

The optimization run optimizes a set of free parameters :math:`\mathbf{x}` to minimize a cost function. 
Both the cost function and the free parameters are defined in the :py:class:`~simrun.modular_reduced_model_inference.strategy._Strategy` object.
"""


import numpy as np
import pandas as pd
from config.isf_logging import logger


def get_n_workers_per_ip(workers, n):
    '''Convenience method to get a certain amount of workers per machine

    Groups all workers by their IP, fetches :paramref:`n` workers per IP,
    and returns them as a list.

    Args:
        workers (List[dask.distributed.worker.Worker]):
            List or array of dask workers.
        n (int): Amount fo workers to fetch per machine.

    Returns:
        List[dask.distributed.worker.Worker]: List of :paramref:`n`*``n_machines`` workers.
    '''
    s = pd.Series(workers)
    return s.groupby(s.str.split(':').str[1]).apply(lambda x: x[:n]).tolist()


class Rm(object):
    r"""Reduced model class.
    
    This is the top-level class for running reduced model inference.
    It provides an interface to add data extractors and strategies, and to run the optimization.
    
    Attributes:
        name (str): Name of the reduced model
        db (str): Path to the database
        tmin (float): Minimum time for the simulation
        tmax (float): Maximum time for the simulation
        width (float): Width of the temporal kernel. 
            This will be used as the domain e.g. the :math:`\\tau` domain in :py:class:`~simrun.modular_reduced_model_inference.strategy.RaisedCosineBasis`
        n_trials (int): Amount of trials
        data_extractors (dict): Dictionary of :py:class:`~simrun.modular_reduced_model_inference.data_extractor._DataExtractor` objects
        strategies (dict): Dictionary of :py:class:`~simrun.modular_reduced_model_inference.strategy.Strategy` objects
        Data (:py:class:`~simrun.modular_reduced_model_inference.reduced_model.DataView`): Data view object
        DataSplitEvaluation (:py:class:`~simrun.modular_reduced_model_inference.reduced_model.DataSplitEvaluation`): Data split evaluation object
        selected_indices (list): List/nested list of integer indices for selected simulation trials
        results_remote (bool): Flag that keeps track whether results are stored locally or on a remote scheduler.
    """
    def __init__(
        self,
        name,
        db,
        tmin=None,
        tmax=None,
        width=None,
        selected_indices=None):
        """
        Args:
            name (str): Name of the reduced model
            db (str): Path to the database
            tmin (float): Minimum time for the simulation
            tmax (float): Maximum time for the simulation
            width (float): Width of the temporal kernel. This will be used as the :math:`\\tau` domain in e.g. :py:class:`~simrun.modular_reduced_model_inference.strategy.RaisedCosineBasis`
            selected_indices (list): List/nested list of integer indices for selected simulation trials
        """
        self.name = name
        self.db = db
        self.tmax = tmax
        self.tmin = tmin
        self.width = width
        self.n_trials = None
        self.data_extractors = {}
        self.strategies = {}
        self.Data = DataView()
        self.Data.setup(self)
        self.DataSplitEvaluation = DataSplitEvaluation(self)
        self.selected_indices = selected_indices  # list/nested list of integer indices for selected simulation trials
        # for remote optimization
        self.results_remote = False  # flag, false if we have all results locally

    def add_data_extractor(self, name, data_extractor, setup=True):
        """Add a data extractor to the reduced model.
        
        Data extractors are used to preprocess the data so that the strategies can use them.
        
        Args:
            name (str): Name of the data extractor
            data_extractor (:py:class:`~simrun.modular_reduced_model_inference.data_extractor._DataExtractor`): Data extractor object
            setup (bool): If True, run the setup method of the data extractor
            
        See also:
            :py:mod:`~simrun.modular_reduced_model_inference.data_extractor` for available data extractors.
        """
        self.data_extractors[name] = data_extractor
        if setup == True:
            data_extractor.setup(self)

    def add_strategy(self, strategy, setup=True, view=None):
        """Add a strategy to the reduced model.
        
        Args:
            strategy (:py:class:`~simrun.modular_reduced_model_inference.strategy.Strategy`): Strategy object
            setup (bool): If True, run the setup method of the strategy
            view (:py:class:`~simrun.modular_reduced_model_inference.reduced_model.DataView`): Data view object
            
        See also:
            :py:mod:`~simrun.modular_reduced_model_inference.strategy` for available strategies.
            :py:mod:`DataView` for the data view object.
        """
        name = strategy.name
        assert name not in self.strategies.keys()
        self.strategies[name] = strategy
        if view is None:
            view = self.Data
        if setup:
            strategy.setup(view, self.DataSplitEvaluation)

    def get_n_trials(self):
        """Get the amount of trials.
        
        If the amount of trials is not set, it is set to the length of the data.
        
        Returns:
            int: Amount of trials
        """
        if self.n_trials is None:
            self.n_trials = len(self.Data['y'])
        return self.n_trials

    def extract(self, name):
        """Extract data using the data extractor.
        
        Args:
            name (str): Name of the data extractor
            
        Returns:
            obj: Data extracted by the data extractor
            
        See also:
            :py:meth:`~simrun.modular_reduced_model_inference.data_extractor>get` for how a data extractor fetches data.
        """
        return self.data_extractors[name].get()

    def run(self, client=None, n_workers=None, strategy_selection=None):
        """Run one or more strategies on the data.
        
        A strategy is a pipeline that:
        
        1. Extracts data from the reduced model
        2. Splits the data into training and test sets
        3. Constructs a cost function to be optimized.
        4. Solves the optimization problem using a :py:class:`~simrun.modular_reduced_model_inference.solver._Solver`
        
        Each strategy implements different cost functions, depending on what to optimize for.
        However, they all implement a :py:meth:`get_score` method to evaluate the performance of the optimization.
        
        Args:
            client (:py:class:`~dask.distributed.Client`): Dask client for remote optimization
            n_workers (int): Amount of workers to use for remote optimization
            strategy_selection (list): List of strategy names to run. If None, run all strategies.
            
        See also:
            :py:mod:`simrun.modular_reduced_model_inference.strategy` for available strategies.
        
        """
        for strategy_name in sorted(self.strategies.keys()):

            # 1. Extract the strategy to apply
            if strategy_selection is not None:
                if not strategy_name in strategy_selection:
                    continue
            strategy = self.strategies[strategy_name]

            # 2. Solve for this strategy
            for solver_name in sorted(strategy.solvers.keys()):
                solver = strategy.solvers[solver_name]
                if client is not None:
                    logger.info(
                        'Starting remote optimization: strategy {} with solver {}'.format(strategy_name, solver_name))
                    workers = client.scheduler_info()['workers'].keys()
                    workers = get_n_workers_per_ip(workers, n_workers)
                    solver.optimize_all_splits(client, workers=workers)
                    self.results_remote = True
                else:
                    logger.info(
                        'Starting local optimization: strategy {} with solver {}'.format(strategy_name, solver_name))
                    solver.optimize_all_splits()

    def _gather_results(self, client):
        """Fetch the solver results from the dask scheduler.
        
        Args:
            client (:py:class:`~dask.distributed.Client`): Dask client.
        """
        assert client is not None
        self.DataSplitEvaluation.optimizer_results = \
            client.gather(self.DataSplitEvaluation.optimizer_results)
        self.results_remote = False

    def get_results(self, client=None):
        """Get the results of the optimization.
        
        Args:
            client (:py:class:`~dask.distributed.Client`): Dask client.
            
        Returns:
            pd.DataFrame: DataFrame with the optimization results.
            
        See also:
            :py:meth:`~simrun.modular_reduced_model_inference.reduced_model.DataSplitEvaluation.compute_scores` for how the scores are computed and their output format.
        """
        if self.results_remote:
            self._gather_results(client)
        return self.DataSplitEvaluation.compute_scores()


class DataView(object):
    """Convenience wrapper class to access data.

    This wrapper class redirects data extractors based on a key mapping.
    This API is used by default in :py:class:`~simrun.modular_reduced_model_inference.Rm`
    If no mapping is provided, or a requested key does not exist in the mapping, the original key is used instead.

    Example:

        >>> data = {'a': 1, 'b': 2}
        >>> dv = DataView()
        >>> dv.setup(Rm)
        >>> dv['a']
        1
        >>> dv.mapping_dict = {'a': 'b'}
        >>> dv['a']
        2
    
    Attributes:
        mapping_dict (dict):
            Mapping between requested keys and target keys.
            Used to redirect data fetching.
        Rm (:py:class:`Rm`):
            Reduced model. Set after running :py:meth:`setup`
    """

    def __init__(self, mapping_dict = None):
        """
        Args:
            mapping_dict (dict): 
                Mapping between requested keys and target keys.
                Used to redirect data fetching.
        """
        mapping_dict = mapping_dict or {}
        self.mapping_dict = mapping_dict

    def setup(self, Rm):
        """Initialize from a reduced model.

        Allow access to parent :py:class:`Rm` attributes.

        Args:
            Rm (:py:class:`Rm`): The reduced model to initialize from.
        """
        self.Rm = Rm

    def __getitem__(self, key):
        """Fetch data from key.

        If the key exists in :paramref:`mapping_dict`, return the data
        associated to the key redirect instead.

        Args:
            key (str): The key to fetch.
        """
        if not key in self.mapping_dict:
            return self.Rm.extract(key)
        else:
            return self.Rm.extract(self.mapping_dict[key])


class DataSplitEvaluation(object):
    '''Split data in training-test sets.
    
    This class provides an interface to split input data in separate train-test sets,
    and to evaluate the reduced model performance scores corresponding to the splits.
    
    Attributes:
        Rm (:py:class:`Rm`): Reduced model. Set after running :py:meth:`setup`
        splits (dict): Dictionary of splits
        solvers (list): List of solvers
        optimizer_results (list): List of optimization results
        optimizer_results_keys (list): List of optimization results keys
        scores (list): List of scores
        scores_keys (list): List of scores
    '''

    def __init__(self, Rm):
        """
        Args:
            Rm (:py:class:`Rm`): Reduced model. Set after running :py:meth:`setup`
        """
        self.Rm = Rm
        self.splits = {}
        self.solvers = []
        self.optimizer_results = []
        self.optimizer_results_keys = []
        self.scores = []
        self.scores_keys = []

    def add_random_split(self, name, percentage_train=.7, l=None):
        """Set the train-test split randomly.
        
        Args:
            name (str): Name of the split
            percentage_train (float): Percentage of trials to use for training
            l (list): List of indices to use for the split. If None, use all trials.
            
        Raises:
            AssertionError: If the split name already exists.
        """
        assert name not in self.splits.keys()
        if l is None:
            n = self.Rm.get_n_trials()
            l = range(n)
        else:
            n = len(l)
        np.random.shuffle(np.array(l))
        train = l[:int(n * percentage_train)]
        test = l[int(n * percentage_train):]
        subtest1 = test[:int(len(test) / 2)]
        subtest2 = test[int(len(test) / 2):]
        self.splits[name] = {
            'train': train,
            'test': test,
            'subtest1': subtest1,
            'subtest2': subtest2
        }

    def add_isi_dependent_random_split(
        self,
        name,
        min_isi=10,
        percentage_train=.7):
        """Split data based on the inter-spike interval.
        
        This method filters out trials with an inter-spike interval below a certain threshold.
        Only then the data is split into a train-test split.
        
        Args:
            name (str): Name of the split
            min_isi (float): Minimum inter-spike interval
            percentage_train (float): Percentage of trials to use for training
        
        Raises:
            AssertionError: If the split name already exists.
        """
        assert name not in self.splits.keys()
        ISI = self.Rm.extract('ISI') * -1
        ISI = ISI.fillna(min_isi + 1)
        ISI = ISI.reset_index(drop=True)
        l = list(ISI[ISI >= min_isi].index)
        self.add_random_split(name, percentage_train=percentage_train, l=l)

    def get_splits(self):
        """Get the train-test splits.
        
        Returns:
            dict: Dictionary of train-test splits, where the keys are the split names.
                Each split is a dictionary with keys ``'train'``, ``'test'``, ``'subtest1'``, ``'subtest2'``.
        """
        return self.splits

    def add_result(self, solver, x):
        """Save the optimization result.
        
        All relevant info on which solver and strategy was used is then available under the attributes:
        ``strategy``, ``solver``, and ``run``.
        
        Args:
            solver (:py:class:`~simrun.modular_reduced_model_inference.solver._Solver`): Solver object
            x (dict): Optimization result        
        """
        #         assert len(self.splits) == len(x) #rieke - want to run individual splits sometimes
        # assert solver.strategy.Rm is self.Rm
        solver_name = solver.name
        strategy_name = solver.strategy.name
        run_number = len([
            k for k in self.optimizer_results_keys
            if k[0] == strategy_name and k[1] == solver_name
        ])
        self.optimizer_results_keys.append((strategy_name, solver_name, run_number))
        self.optimizer_results.append(x)
        self.solvers.append(solver)

    def compute_scores(self):
        """Compute the score of the optimization.
        
        This method extracts the optimization results and computes the resulting score of the cost function.
        
        See also:
            :py:meth:`~simrun.modular_reduced_model_inference.strategy.Strategy._objective_function` for the cost function.
        
        Returns:
            pd.DataFrame: DataFrame with the optimization results.
        """
        strategy_index = []
        solver_index = []
        split_index = []
        subsplit_index = []
        success_index = []
        score_index = []
        x_index = []
        runs_index = []
        
        for k, solver, x in zip(self.optimizer_results_keys, self.solvers, self.optimizer_results):
            for split_name, xx in x.iteritems():
                split = self.splits[split_name]
                for subsplit_name, subsplit in split.iteritems():
                    runs_index.append(k[2])
                    x_index.append(xx.x)
                    success_index.append(xx.success)
                    solver_index.append(solver.name)
                    strategy = solver.strategy
                    strategy_index.append(strategy.name)
                    split_index.append(split_name)
                    subsplit_index.append(subsplit_name)
                    # calculate score
                    score = strategy.set_split(subsplit)._objective_function(xx.x)
                    score_index.append(score)
        out = {
            'strategy': strategy_index,
            'solver': solver_index,
            'split': split_index,
            'subsplit': subsplit_index,
            'run': runs_index,
            'score': score_index,
            'x': x_index,
            'success': success_index
        }
        out = pd.DataFrame(out)
        out = out.set_index(
            ['strategy', 'solver', 'split', 'subsplit','run']
            ).sort_index()
        return out<|MERGE_RESOLUTION|>--- conflicted
+++ resolved
@@ -2,12 +2,7 @@
 
 This module provides a top-level class to run reduced model inference.
 Each reduced model contains:
-<<<<<<< HEAD
-
 - a :py:class:~`DataView` object to access data
-=======
-- a :py:class:`~DataView` object to access data
->>>>>>> 78f73278
 - a :py:class:`DataSplitEvaluation` object to split data and evaluate the optimization results
 - one or more :py:class:`~simrun.modular_reduced_model_inference.data_extractor.DataExtractor` objects to preprocess the data
 - one or more :py:class:`~simrun.modular_reduced_model_inference.strategy._Strategy` objects to run the optimization.
@@ -322,7 +317,7 @@
     def add_random_split(self, name, percentage_train=.7, l=None):
         """Set the train-test split randomly.
         
-        Args:
+        Args:sudo dmidecode
             name (str): Name of the split
             percentage_train (float): Percentage of trials to use for training
             l (list): List of indices to use for the split. If None, use all trials.
