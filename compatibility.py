'''
This module deals with API changes in 3rd party modules, and ensures backwards compatibility with older versions of ISF.
The following 3rd party modules are used: pandas, dask, distributed
'''

import six, yaml, cloudpickle, sys
import logging
import pkgutil
from importlib import import_module
logger = logging.getLogger("ISF").getChild(__name__)

# try: # new dask versions
#     synchronous_scheduler = dask.get
# except AttributeError: # old dask versions
#     synchronous_scheduler = dask.async.get_sync

# synchronous_scheduler = dask.get

#def mycompute(*args, **kwargs):
#    if six.PY3:
#        if 'get' in kwargs:
#            kwargs['scheduler'] = kwargs['get']
#            del kwargs['get']
#    return dask.compute(*args, **kwargs)

#dask.compute = mycompute


# --------------- compatibility with Python 2.7 vs Python 3.8/3.9
#  multiprocessing_scheduler = dask.multiprocessing.get
from six.moves import cPickle
if six.PY2:

    def pickle_fun(obj, file_path):
        with open(file_path, 'wb') as f:
            cPickle.dump(obj, f)

    def unpickle_fun(file_path):
        with open(file_path, 'rb') as f:
            return cPickle.load(f)

    def cloudpickle_fun(obj, file_path):
        with open(file_path, 'wb') as f:
            cloudpickle.dump(obj, f)

    def uncloudpickle_fun(file_path):
        with open(file_path, 'rb') as f:
            return cloudpickle.load(f)

    def pandas_unpickle_fun(file_path):
        return uncloudpickle_fun(file_path)

    YamlLoader = yaml.Loader

elif six.PY3:
    import types
    types.SliceType = slice

    def pickle_fun(obj, file_path):
        with open(file_path, 'wb') as f:
            cPickle.dump(obj, f, protocol=2)

    def unpickle_fun(file_path):
        with open(file_path, 'rb') as f:
            return cPickle.load(f, encoding='latin1')

    def cloudpickle_fun(obj, file_path):
        with open(file_path, 'wb') as f:
            cloudpickle.dump(obj, f, protocol=2)

    def uncloudpickle_fun(file_path):
        with open(file_path, 'rb') as f:
            return cloudpickle.load(f, encoding='latin1')

    def pandas_unpickle_fun(file_path):
        import pandas.compat.pickle_compat  #import Unpickler
        with open(file_path, 'rb') as f:
            return pandas.compat.pickle_compat.load(f)

    YamlLoader = yaml.FullLoader  # Better choice, but only exists in Py3

    import pandas.core.indexes
    sys.modules['pandas.indexes'] = pandas.core.indexes
        

# --------------- compatibility with old versions of ISF (only used by the Oberlaender lab in Bonn)
# For old pickled data. 
# This is to ensure backwards compatibility with the Oberlaender lab in MPINB, Bonn. Last adapted on 25/04/2024
# Previous versions of this codebase used pickle as a data format, pickle now tries to import modules that don't exist anymore upon loading
# For this reason, we save the renamed packages/modules under an additional name (i.e. their old name)

<<<<<<< HEAD
def init_simrun_compatibility():
    """
    Registers simrun as a top-level package
    Useful for old pickled data, that tries to import it as a top-level package. simrun has since been moved to simrun3
    """
    import simrun
    # simrun used to be simrun2 and simrun3 (separate packages). 
    # Pickle still wants a simrun3 to exist.
    sys.modules['simrun3'] = simrun
    import simrun.sim_trial_to_cell_object
    # the typo "simtrail" has been renamed to "simtrial"
    # We still assign the old naming here, in case pickle tries to import it.
    simrun.sim_trail_to_cell_object = simrun.sim_trial_to_cell_object
    simrun.sim_trail_to_cell_object.trail_to_cell_object = simrun.sim_trial_to_cell_object.trial_to_cell_object
    simrun.sim_trail_to_cell_object.simtrail_to_cell_object = simrun.sim_trial_to_cell_object.simtrial_to_cell_object
    
=======
# simrun2 and simrun3 have been merged to simrun
import simrun
sys.modules['simrun3'] = simrun
sys.modules['simrun2'] = simrun

def register_module_or_pkg_old_name(module, replace_name, replace_with):
    additional_module_name = module.__name__.replace(replace_name, replace_with)
    logger.debug("Registering module \"{}\" under the name \"{}\"".format(module.__name__, additional_module_name))
    sys.modules[additional_module_name] = module


def register_package_under_additional_name(parent_package_name, replace_name, replace_with):
    parent_package = import_module(parent_package_name)
    register_module_or_pkg_old_name(parent_package, replace_name=replace_name, replace_with=replace_with)
    
    subpackages = []
    for loader, module_or_pkg_name, is_pkg in pkgutil.iter_modules(parent_package.__path__, parent_package.__name__+'.'):
        submodule = import_module(module_or_pkg_name)
        register_module_or_pkg_old_name(submodule, replace_name=replace_name, replace_with=replace_with)
        if is_pkg:
            subpackages.append(module_or_pkg_name)
    for pkg in subpackages:
        register_package_under_additional_name(pkg, replace_name, replace_with)
>>>>>>> f1d47217

def init_mdb_backwards_compatibility():
    """
    Registers model_data_base as a top-level package
    Useful for old pickled data, that tries to import it as a top-level package. model_data_base has since been moved to :py:mod:`data_base.model_data_base`
    """
    register_package_under_additional_name(
        parent_package_name = "data_base.model_data_base", 
        replace_name="data_base.model_data_base", 
        replace_with="model_data_base"
    )
    
    import data_base, model_data_base.model_data_base
    model_data_base.model_data_base.get_mdb_by_unique_id = data_base.data_base.get_db_by_unique_id

def init_db_compatibility():
    """
    ISF has an update data_base_package, and imports it as :py:mod:`data_base` throughout the codebase.
    This new package has updated API calls, and should be used in all new code.
    For this reason, the old API of model_data_base needs to be updated.
    """
    import sys
    from data_base.isf_data_base import IO, db_initializers, dbopen
    sys.modules['data_base.IO'] = IO
    sys.modules['data_base.db_initializers'] = db_initializers 
    sys.modules['data_base.dbopen'] = dbopen
    
def init_data_base_compatibility():
    init_db_compatibility()
    init_mdb_backwards_compatibility()<|MERGE_RESOLUTION|>--- conflicted
+++ resolved
@@ -89,7 +89,6 @@
 # Previous versions of this codebase used pickle as a data format, pickle now tries to import modules that don't exist anymore upon loading
 # For this reason, we save the renamed packages/modules under an additional name (i.e. their old name)
 
-<<<<<<< HEAD
 def init_simrun_compatibility():
     """
     Registers simrun as a top-level package
@@ -99,18 +98,14 @@
     # simrun used to be simrun2 and simrun3 (separate packages). 
     # Pickle still wants a simrun3 to exist.
     sys.modules['simrun3'] = simrun
+    sys.modules['simrun2'] = simrun
     import simrun.sim_trial_to_cell_object
     # the typo "simtrail" has been renamed to "simtrial"
     # We still assign the old naming here, in case pickle tries to import it.
     simrun.sim_trail_to_cell_object = simrun.sim_trial_to_cell_object
     simrun.sim_trail_to_cell_object.trail_to_cell_object = simrun.sim_trial_to_cell_object.trial_to_cell_object
     simrun.sim_trail_to_cell_object.simtrail_to_cell_object = simrun.sim_trial_to_cell_object.simtrial_to_cell_object
-    
-=======
-# simrun2 and simrun3 have been merged to simrun
-import simrun
-sys.modules['simrun3'] = simrun
-sys.modules['simrun2'] = simrun
+
 
 def register_module_or_pkg_old_name(module, replace_name, replace_with):
     additional_module_name = module.__name__.replace(replace_name, replace_with)
@@ -130,7 +125,6 @@
             subpackages.append(module_or_pkg_name)
     for pkg in subpackages:
         register_package_under_additional_name(pkg, replace_name, replace_with)
->>>>>>> f1d47217
 
 def init_mdb_backwards_compatibility():
     """
