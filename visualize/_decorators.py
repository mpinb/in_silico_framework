--- conflicted
+++ resolved
@@ -5,11 +5,7 @@
 
 Figure = plt.Figure
 Axes = plt.Axes
-<<<<<<< HEAD
-from isf_data_base.utils import skit
-=======
 from data_base.utils import skit
->>>>>>> 334cf0e2
 
 ##
 # todo: this is overcomplicated and should be removed
