from biophysics_fitting import get_main_bifurcation_section
import pandas as pd
import matplotlib as mpl
import matplotlib.pyplot as plt
from mpl_toolkits.mplot3d.axes3d import Axes3D
from mpl_toolkits.mplot3d.art3d import Line3DCollection
import numpy as np
import os, glob, dask, time, six, distributed, socket, barrel_cortex, warnings
from single_cell_parser import serialize_cell
from .utils import write_video_from_images, write_gif_from_images, display_animation_from_images, draw_arrow
from barrel_cortex import inhibitory
if six.PY3:
    from scipy.spatial.transform import Rotation
    from dash import Dash, dcc, html, Input, Output, State
    from dash.exceptions import PreventUpdate
    from dash import callback_context as ctx
    import plotly.offline as py
    import plotly.tools as tls
    import plotly.io as pio
    import plotly.graph_objects as go
    import plotly.express as px
    from plotly.subplots import make_subplots
else:
    # let ImportWarnings show up when importing this module through Interface
    warnings.filterwarnings("default", category=ImportWarning, module=__name__)
    warnings.warn(
        "Scipy version is too old to import spatial.transform.Rotation. Cell alignment will not work."
    )
    warnings.warn(
        "Interactive visualizations only work on Py3. Dash and plotly are not compatible with the Py2 version of ISF."
    )
import logging
logger = logging.getLogger(__name__)
    
class CMVDataParser:
    def __init__(self, cell, align_trunk=True):
        """
        Given a Cell object, this class initializes an object that is easier to work with for visualization purposes
        """
        # ---------------------------------------------------------------
        # Cell object
        self.cell = cell
        """The Cell object"""

        # ---------------------------------------------------------------
        # Morphology attributes
        # Gather the necessary information to plot the cell morphology.
        # This info is always necessary to plot the cell.

        self.line_pairs = []  # initialised below
        """Pairs of point indices that define a line, i.e. some cell segment"""
        soma = [
            section for section in cell.sections if section.label == "Soma"
        ][0]
        self.soma = self.cell.soma
        self.soma_center = np.mean(soma.pts, axis=0)
        self.parents = {}
        self.morphology = self._get_morphology(cell)  # a pandas DataFrame
        self.sections = self.morphology['sec_n'].unique()
        self.n_sections = len(self.sections)
        """A pd.DataFrame containing point information, diameter and section ID"""
        self.rotation_with_zaxis = None
        """Rotation object that defines the transformation between the cell trunk and the z-axis"""
        if align_trunk:
            self._align_trunk_with_z_axis(cell)
        self.points = self.morphology[["x", "y", "z"]]
        """The 3D point coordinates of the cell"""
        self.diameters = self.morphology["diameter"]
        """Diameters of the cell segments"""
        self.section_indices = self.morphology['sec_n']
        """Section indices of the Cell segments"""

        # ---------------------------------------------------------------
        # Simulation-related parameters
        # These only get initialised when the cell object actually contains simulation data.
        # This info is not necessary to plot the cell morphology, but some more advanced methods need this information

        self.vmin = None  # mV
        """Max voltage colorcoded in the cell morphology (mV)"""
        self.vmax = None  # mV
        """Min voltage colorcoded in the cell morphology (mV)"""
        self.simulation_times = None
        """Time points of the simulation"""
        self.time_offset = None
        """Time offset w.r.t. simulation start. useful if '0 ms' is supposed to refer to stimulus time"""
        self.t_start = None
        """Time point where we want to start visualising.
        By default, this gets initialised to the start of the simulation."""
        self.t_end = None
        """Time point where the visualisation of the simulation stops.
        By default, this gets initialised to the end of the simulation."""
        self.dt = None
        """Time interval of the simulation"""
        # TODO: add support for variable timestep
        self.t_step = None
        """Time interval for visualisation. Does not have to equal the simulation time interval.
        By default, the simulation is chopped to the specified t_begin and t_end, and evenly divided in 10 timesteps."""
        self.times_to_show = None
        """An array of time points to visualize. Gets calculated from :param:self.t_start, :param:self.t_end and :param:self.t_step"""

        self.scalar_data = None
        """Scalar data to overlay on the meuron morphology. If there is simulation data available, this is initialized as the membrane voltage, but ion currents are also possible"""
        self.possible_scalars = {
            'K_Pst.ik', 'Ih.m', 'Ca_LVAst.ik', 'Nap_Et2.ina', 'SK_E2.ik',
            'Nap_Et2.h', 'K_Pst.h', 'Nap_Et2.m', 'NaTa_t.h', 'SK_E2.z',
            'Ca_HVA.h', 'Ih.ihcn', 'K_Tst.ik', 'Ca_HVA.m', 'Im.ik',
            'NaTa_t.ina', 'NaTa_t.m', 'SKv3_1.m', 'Ca_LVAst.h', 'K_Pst.m',
            'SKv3_1.ik', 'Ca_LVAst.m', 'Ca_HVA.ica', 'Ca_LVAst.ica', 'K_Tst.m',
            'CaDynamics_E2.cai', 'K_Tst.h', 'cai'
        }
        """Accepted keywords for scalar data other than membrane voltage."""

        self.voltage_timeseries = None
        """List contaning the voltage of the cell during a timeseries. Each element corresponds to a time point.
        Each element of the list contains n elements, being n the number of points of the cell morphology. 
        Hence, the value of each element is the voltage at each point of the cell morphology.
        None means it has no simulation data. Empty list means it has simulation data that has not been initialised yet."""

        self.synapses_timeseries = None
        """List containing the synapse activations during a timeseries (Similarly to voltage_timeseries). 
        Each element corresponds to a time point. Each element is a dictionary where each key is the type of
        input population and the value is the list of active synapses for that type of population at that time point. 
        The list contains the 3d coordinates where each active synapse is located.
        None means it has no simulation data. Empty list means it has simulation data that has not been initialised yet."""

        self.ion_dynamics_timeseries = None
        """List containing the ion dynamics during a timeseries (Similarly to voltage_timeseries). 
        Each element is a list corresponding to 1 timepoint, containing per-point info on the ion channel state or ion concentration.
        None means it has no simulation data. Empty list means it has simulation data that has not been initialised yet.
        """

        self.time_show_syn_activ = 2  # ms
        """Time in the simulation during which a synapse activation is shown during the visualization"""

        if self._has_simulation_data():
            self._init_simulation_data()

    def _has_simulation_data(self):
        """
        Test if the cell object has been simulated by checking if it has voltage data
        """
        return len(self.soma.recVList[0]) > 0

    def _init_simulation_data(self):
        """
        Initializes the variables associated with simulation data. Does not fill these variables until they actually need to be calculated.
        """
        # Max and min voltages colorcoded in the cell morphology
        self.vmin = -80  # mV
        self.vmax = 20  # mV
        """Time"""
        # Time points of the simulation
        self.simulation_times = np.array(self.cell.tVec)
        # Time offset w.r.t. simulation start. useful if '0 ms' is supposed to refer to stimulus time
        self.time_offset = 0
        # Time points we want to visualize (values by default)
        self.t_start = self.simulation_times[0]
        self.dt = self.simulation_times[1] - self.t_start
        # TODO: add support for variable timestep
        self.t_step = (len(self.simulation_times) // 10) * self.dt
        self.t_end = self.simulation_times[-1] - \
            self.simulation_times[-1] % self.t_step
        self.times_to_show = np.empty(0)
        # initialise time range to visualise
        self._update_times_to_show(self.t_start, self.t_end, self.t_step)
        """List contaning the voltage of the cell during a timeseries. Each element corresponds to a time point.
        Each element of the list contains n elements, being n the number of points of the cell morphology. 
        Hence, the value of each element is the voltage at each point of the cell morphology."""
        self.voltage_timeseries = []
        """List containing the synapse activations during a timeseries (Similarly to voltage_timeseries). 
        Each element corresponds to a time point. Each element is a dictionary where each key is the type of
        input population and the value is the list of active synapses for that type of population at that time point. 
        The list contains the 3d coordinates where each active synapse is located."""
        self.synapses_timeseries = []

        # Time in the simulation during which a synapse activation is shown during the visualization
        self.time_show_syn_activ = 2  # ms
        self.scalar_data = {"voltage": self.voltage_timeseries}

    def _align_trunk_with_z_axis(self, cell):
        """
        Calculates the polar angle between the trunk and z-axis (zenith).
        Anchors the soma to (0, 0, 0) and aligns the trunk to the z-axis.

        Args:

        Returns:
        Nothing
        """

        assert len(self.morphology) > 0, "No morphology initialised yet"
        # the bifurcation sections is the entire section: can be quite large
        # take last point, i.e. furthest from soma
        bifurcation = get_main_bifurcation_section(cell).pts[-1]
        soma_bif_vector = bifurcation - self.soma_center
        soma_bif_vector /= np.linalg.norm(soma_bif_vector)
        # angle with z-axis
        zenith = np.arccos(np.dot([0, 0, 1], soma_bif_vector))
        xy_proj = [soma_bif_vector[0], soma_bif_vector[1], 0]
        xy_proj /= np.linalg.norm(xy_proj)
        # create vector to rotate about
        xy_proj_orth = [xy_proj[1], -xy_proj[0], 0]
        # rotation towards z-axis as rotation vector
        # as rotation vector: direction is axis to rotate about, norm is angle of rotation
        rot_vec = [e * zenith for e in xy_proj_orth]
        rotation = Rotation.from_rotvec(rot_vec)

        # Anchor soma to (0, 0, 0) and rotate trunk to align with z-axis
        self.morphology[['x', 'y', 'z']] = rotation.apply([
            e - self.soma_center
            for e in self.morphology[['x', 'y', 'z']].values
        ])
        self.rotation_with_zaxis = rotation

    def _get_morphology(self, cell):
        '''
        Retrieve cell MORPHOLOGY from cell object.
        Fills the self.morphology attribute
        '''
        t1 = time.time()

        points = []
        for sec_n, sec in enumerate(cell.sections):
            if sec.label == 'Soma':
                x, y, z = self.soma_center
                # soma size
                mn, mx = np.min(cell.soma.pts, axis=0), np.max(cell.soma.pts,
                                                               axis=0)
                d_range = [mx_ - mn_ for mx_, mn_ in zip(mx, mn)]
                d = max(d_range)
                points.append([x, y, z, d, sec_n, 0])
            elif sec.label in ['AIS', 'Myelin']:
                continue
            else:
                self.parents[sec_n] = cell.sections.index(sec.parent)
                # Points within the same section
                xs_in_sec = [seg.x for seg in sec]
                n_segments = len([seg for seg in sec])
                for i, pt in enumerate(sec.pts):
                    seg_n = int(n_segments * i / len(sec.pts))
                    x, y, z = pt
                    d = sec.diamList[i]
                    points.append([x, y, z, d, sec_n, seg_n])

        morphology = pd.DataFrame(
            points, columns=['x', 'y', 'z', 'diameter', 'sec_n', 'seg_n'])
        t2 = time.time()
        logger.info('Initialised simulation data in {} seconds'.format(
            np.around(t2 - t1, 2)))
        return morphology

    def _get_voltages_at_timepoint(self, time_point):
        '''
        Retrieves the VOLTAGE along the whole cell morphology from cell object at a particular time point.
        Each voltage is defined per section in the morphology. 
        Note that the array of data per section each time starts with the last point of its parent section.

        Fetches this voltage from the original cell object.

        Args:
         - time_point: time point from which we want to gather the voltage
        '''
        n_sim_point = np.argmin(np.abs(self.simulation_times - time_point))
        voltage_points = [[self.soma.recVList[0][n_sim_point]]]
        for sec_n, sec in enumerate([sec for sec in self.cell.sections if sec.label not in ("Soma", "Myelin", "AIS")]):
            n_segs = len([seg for seg in sec])
            n_pts = len(sec.pts)
            # First point of this section is last point of prev section
            voltage_points_this_section = [sec.parent.recVList[-1][n_sim_point]]
            for n, _ in enumerate(sec.pts):
                seg_n = int(n* n_segs / (n_pts-1)) if n != n_pts-1 else n_segs-1
                voltage_points_this_section.append(sec.recVList[seg_n][n_sim_point])
            voltage_points.append(voltage_points_this_section)
        return voltage_points

    def _get_voltages_per_point_at_timepoint(self, time_point):
        v_per_section = self._get_voltages_at_timepoint(time_point)
        v_per_point = v_per_section[0]
        for v in v_per_section[1:]:
            v_per_point.extend(v[1:])
        return v_per_point
    
    def _get_ion_dynamic_at_timepoint(self, time_point, ion_keyword):
        '''
        Retrieves the ion dynamics along the whole cell morphology from cell object at a particular time point.
        Note that the array of data per section each time starts with the last point of its parent section.

        Args:
         - time_point: time point from which we want to gather the voltage
        '''
        n_sim_point = np.argmin(np.abs(self.simulation_times - time_point))
        ion_points = [[self.soma.recordVars[ion_keyword][0][n_sim_point] or None]]
        for sec_n, sec in enumerate([sec for sec in self.cell.sections if sec.label != "Soma"]):
            n_segs = len([seg for seg in sec])
            n_pts = len(sec.pts)
            if len(sec.recordVars[ion_keyword]) > 0:
                ion_points_this_section = [sec.parent.recordVars[ion_keyword][-1][n_sim_point]]
            else:
                ion_points_this_section = [None]
            for n, pt in enumerate(sec.pts):
                seg_n = int(n* n_segs / (n_pts-1)) if n != n_pts-1 else n_segs-1
                if len(sec.recordVars[ion_keyword]) > 0:
                    ion_points_this_section.append(sec.recordVars[ion_keyword][seg_n][n_sim_point])
            ion_points.append(ion_points_this_section)
        return ion_points

    def _get_soma_voltage_at_timepoint(self, time_point):
        '''
        Retrieves the VOLTAGE along the whole cell morphology from cell object at a particular time point.

        Args:
         - time_point: time point from which we want to gather the voltage
        '''
        n_sim_point = np.argmin(np.abs(self.simulation_times - time_point))
        sec = [sec for sec in self.cell if sec.label == "Soma"][0]
        return sec.recVList[0][n_sim_point]

    def _get_parent_point(self, sec_n):
        if sec_n == 0:
            return None
        if sec_n > 0:
            parent = self.morphology[self.morphology['sec_n'] == self.parents[sec_n]].iloc[-1]
            return parent
    
    def _get_soma_voltage_between_timepoints(self, t_start, t_end, t_step):
        voltages = []
        for t_ in np.arange(t_start, t_end + t_step, t_step):
            voltages.append(self._get_soma_voltage_at_timepoint(t_))
        return voltages

    def _calc_voltage_timeseries(self):
        '''
        Retrieves VOLTAGE along the whole cell body during a set of time points (specified in self.times_to_show).
        Fills the self.voltage_timeseries attribute.
        Only does so when it has not been computed yet.

        Returns:
            Nothing. Updates the self.timeseries_voltage attribute
        '''
        self._update_times_to_show(self.t_start, self.t_end, self.t_step)
        if len(self.voltage_timeseries) != 0:
            return  # We have already retrieved the voltage timeseries

        t1 = time.time()
        for time_point in self.times_to_show:  # For each frame of the video/animation
            voltage = self._get_voltages_at_timepoint(time_point)
            self.voltage_timeseries.append(voltage)
        # self.scalar_data["voltage"] = self.voltage_timeseries
        t2 = time.time()
        logger.info('Voltage retrieval runtime (s): ' + str(np.around(t2 - t1, 2)))

    def _calc_ion_dynamics_timeseries(self, ion_keyword):
        '''
        Retrieves ion dynamics info along the whole cell body during a set of time points (specified in self.times_to_show).
        Fills the self.ion_dynamics attribute.
        Only does so when it has not been computed yet.

        Returns:
            Nothing. Updates the self.timeseries_voltage attribute
        '''
        self._update_times_to_show(self.t_start, self.t_end, self.t_step)
        assert ion_keyword in self.possible_scalars, \
            "Ion keyword not recognised. Possible keywords are: " + str(self.possible_scalars)
        assert any([ion_keyword in sec.recordVars.keys() for sec in self.cell.sections]), \
            "No sections found with ion dynamics for ion keyword " + ion_keyword

        if ion_keyword in self.scalar_data.keys():
            return  # We have already retrieved the voltage timeseries
        else:
            self.scalar_data[ion_keyword] = []

        t1 = time.time()
        for time_point in self.times_to_show:  # For each frame of the video/animation
            ion_dynamics = self._get_ion_dynamic_at_timepoint(
                time_point, ion_keyword)
            self.scalar_data[ion_keyword].append(ion_dynamics)
        t2 = time.time()
        logger.info('Ion dynamics retrieval runtime (s): ' +
              str(np.around(t2 - t1, 2)))

    def _get_synapses_at_timepoint(self, time_point):
        '''
        Retrieves the SYNAPSE ACTIVATIONS at a particular time point.

        Args:
         - time_point: time point from which we want to gather the synapse activations
        '''

        synapses = {}

        for population in self.cell.synapses.keys():
            for synapse in self.cell.synapses[population]:
                if synapse.preCell is None:
                    continue
                for spikeTime in synapse.preCell.spikeTimes:
                    if time_point <= spikeTime < time_point + self.time_show_syn_activ:
                        population_name = self.synapse_group_function(
                            population)
                        pt = synapse.coordinates
                        if self.rotation_with_zaxis is not None:  # no alignment with z-axis
                            pt = self.rotation_with_zaxis.apply(
                                synapse.coordinates - self.soma_center)
                        if not population_name in synapses:
                            synapses[population_name] = []
                        synapses[population_name].append(pt)
        return synapses

    def _calc_synapses_timeseries(self):
        '''
        Retrieves the SYNAPSE ACTIVATIONS during a set of time points (specified in self.time).
        Fills the self.synapses_timeseries attribute.
        '''
        if len(self.synapses_timeseries) != 0:
            return  # We have already retrieved the synapses timeseries

        t1 = time.time()
        for time_point in self.times_to_show:  # For each frame of the video/animation
            synapses = self._get_synapses_at_timepoint(time_point)
            self.synapses_timeseries.append(synapses)
        t2 = time.time()
        logger.info('Synapses retrieval runtime (s): ' + str(np.around(t2 - t1, 2)))

    def _update_times_to_show(self, t_start=None, t_end=None, t_step=None):
        """Checks if the specified time range equals the previously defined one. If not, updates the time range.
        If all arguments are None, does nothing. Useful for defining default time range

        Todo:
            what if a newly defined t_step does not match the simulation dt?

        Args:
            t_start (float): start time
            t_end (float): end time
            t_step (float): time interval
        """
        if not all([e is None for e in (t_start, t_end, t_step)]):
            # At least one of the time range parameters needs to be updated
            if t_start is not None:
                assert t_start >= self.simulation_times[
                    0], "Specified t_start is earlier than the simulation time of {} ms".format(
                        self.simulation_times[0])
                assert t_start <= self.simulation_times[
                    -1], "Specified t_start is later than the simulation end time of {} ms".format(
                        self.simulation_times[-1])
                self.t_start = t_start  # update start if necessary
            # check if closed interval is possible
            if t_end is not None:
                assert t_end <= self.simulation_times[
                    -1], "Specified t_end exceeds the simulation time of {} ms".format(
                        self.simulation_times[-1])
                self.t_end = t_end
            if t_step is not None:
                self.t_step = t_step

            new_time = np.arange(self.t_start, self.t_end + self.t_step,
                                 self.t_step)
            if len(self.times_to_show
                  ) != 0:  # there were previously defined times
                if len(self.times_to_show) == len(new_time):
                    # there are timepoints that are newly defined
                    if (self.times_to_show != new_time).any():
                        self.ion_dynamics_timeseries = []
                        self.voltage_timeseries = []
                        self.synapses_timeseries = []
                else:  # there were no times previously defined
                    self.ion_dynamics_timeseries = []
                    self.voltage_timeseries = []
                    self.synapses_timeseries = []
            self.times_to_show = new_time


class CellMorphologyVisualizer(CMVDataParser):
    """
    This class initializes from a cell object and extracts relevant Cell data to a format that lends itself easier to plotting.
    It contains useful methods for: 
        1. plotting a cell morphology
        2. the voltage along its body
        3. its synaptic inputs.
    This can be visualized in static images or as time series (videos, gif, animation, interactive window).
    It relies mostly on Matplotlib to do so.

    The relevant cell information can also be exported to .vtk format for further visualization or interaction.
    No explicit VTK dependency is needed for this; it simply writes it out as a .txt file.
    """

    def __init__(self, cell, align_trunk=True):
        """
        Given a Cell object, this class initializes an object that is easier to work with
        """
        super().__init__(cell, align_trunk)
        # ---------------------------------------------------------------
        # Visualization attributes
        self.camera = self.azim, self.dist, self.elev, self.roll = 0, 10, 30, 0
        """Camera angles and distance for matplotlib 3D visualizations"""
        self.neuron_rotation = 0.5
        """Rotation degrees of the neuron at each frame during timeseries visualization (in azimuth)"""
        self.dpi = 72
        """Image quality"""
        self.vmin, self.vmax = -70, 20
        self.background_color = (1, 1, 1, 1)  # white
        self.norm = mpl.colors.Normalize(vmin=self.vmin, vmax=self.vmax)
        self.cmap = mpl.cm.ScalarMappable(norm=self.norm, cmap=plt.get_cmap('jet'))

        self.show_synapses = True
        """Whether or not to show the synapses on the plots that support this. Can be turned off manually here for e.g. testing purposes."""
        self.synapse_legend = True
        """whether the synapse activations legend should appear in the plot"""
        self.voltage_legend = True
        """whether the voltage legend should appear in the plot"""
        self.highlight_arrow_args = None
        """Additional arguments for the arrow. See available kwargs on https://matplotlib.org/3.1.1/api/_as_gen/matplotlib.patches.Arrow.html#matplotlib.patches.Arrow"""
        
        self.synapse_group_function = barrel_cortex.synapse_group_function_HZpaper
        
        self.population_to_color_dict = barrel_cortex.color_cellTypeColorMapHotZone    

    def set_cmap(self, cmap="jet", vmin=None, vmax=None):
        self.norm = mpl.colors.Normalize(vmin, vmax)
        self.cmap = mpl.cm.ScalarMappable(norm=self.norm, cmap=plt.get_cmap(cmap))

    def _get_color_per_section(self, array):
        """
        Given an array of scalar values of length n_points, bin them per section and assign a color according to self.cmap.
        """
<<<<<<< HEAD
        color_per_section = [self.cmap.to_rgba(data) for data in array]
=======
        color_per_section = []

        indices_soma = self.morphology[self.morphology['sec_n'] == 0].index
        v_soma = np.mean(array[indices_soma])
        c_soma = self.cmap.to_rgba(v_soma)
        color_per_section.append([c_soma])
        
        for sec_n in range(1, self.n_sections):
            indices = self.morphology[self.morphology['sec_n'] == sec_n].index
            v = (array[indices[:-1]] + array[indices[1:]])/2
            c = [self.cmap.to_rgba(v_) for v_ in v]
            color_per_section.append(c)
>>>>>>> b861e70d
        return color_per_section
    
    def _plot_cell_voltage_synapses_in_morphology_3d(
        self,
        voltage,
        synapses,
        time_point,
        save='',
        plot=True,
        highlight_section=None,
        highlight_x=None,
        show_synapses=True
        ):
        '''
        Creates a python plot of the cell morphology in 3D color-coded with voltage, and where the synapse activations
        are shown for a particular time point.

        Args:
            - voltage: voltage along the whole cell morphology for a particular time point
            - synapses: synapse activations for a particular timepoint
            - time_point: time of the simulation which we would like to visualize
            - Save: path where the plot will be saved. If it's empty it will not be saved
            - Plot: whether the plot should be shown.
        '''
        # Plot morphology with colorcoded voltage
        fig, ax = self._get_3d_plot_morphology(
            colors=self._get_color_per_section(voltage),
            highlight_section=highlight_section,
            highlight_x=highlight_x)

        # Plot synapse activations
        if show_synapses:
            for population in synapses.keys():
                for synapse in synapses[population]:
                    color = self.population_to_color_dict[population]
                    ax.scatter3D(synapse[0],
                                 synapse[1],
                                 synapse[2],
                                 color=color,
                                 edgecolors='grey',
                                 s=75)

        plt.axis('off')

        # Add legends
        if self.synapse_legend:
            for key in self.population_to_color_dict.keys():
                if key != 'inactive':
                    ax.scatter3D([], [], [],
                                 color=self.population_to_color_dict[key],
                                 label=key,
                                 edgecolor='grey',
                                 s=75)
            ax.legend(
                frameon=False,
                bbox_to_anchor=(-0.1715, 0.65, 1., .1),
                fontsize=12,  # -0.1715, 0.75, 1., .1
                title='Time = {}ms\n\n'.format(
                    np.around(time_point - self.time_offset, 1)),
                title_fontsize=12)
        if self.voltage_legend:
            # 0.64, 0.2, 0.05, 0.5
            cbaxes = fig.add_axes([0.64, 0.13, 0.05, 0.5])
            fig.colorbar(mpl.cm.ScalarMappable(norm=mpl.colors.Normalize(
                vmin=self.vmin, vmax=self.vmax),
                                               cmap=mpl.cm.jet),
                         ax=cbaxes,
                         orientation='vertical',
                         label='mV',
                         fraction=0.2)  # , fraction=0.015, pad=-0.25)
            plt.axis('off')

        ax.azim = self.azim
        ax.dist = self.dist
        ax.elev = self.elev
        ax.roll = self.roll
        ax.set_box_aspect([
            ub - lb
            for lb, ub in (getattr(ax, 'get_{}lim'.format(a))() for a in 'xyz')
        ])

        if save != '':
            plt.savefig(save, facecolor=fig.get_facecolor(),
                        edgecolor='none')  # ,bbox_inches='tight')
        if plot:
            plt.show()
        else:
            plt.close()

    def _timeseries_images_cell_voltage_synapses_in_morphology_3d(
            self, path, client=None, highlight_section=None, highlight_x=None):
        '''
        Creates a list of images where a neuron morphology color-coded with voltage together with synapse activations are
        shown for a set of time points. These images will then be used for a time-series visualization (video/gif/animation)
        and in each image the neuron rotates a bit (3 degrees) over its axis.

        The parameters :param:self.t_start, :param:self.t_end and :param:self.t_step will define the :param:self.time attribute

        Args:
            - t_start: start time point of our time series visualization
            - t_end: last time point of our time series visualization
            - t_step: time between the different time points of our visualization
            - path: path were the images should be stored
            - client: dask client for parallelization
        '''
        if os.path.exists(path):
            if os.listdir(path):
                logger.info(
                    'Images already generated, they will not be generated again. Please, change the path name or delete the current one.'
                )
                return
        else:
            os.mkdir(path)

        # Gathers the voltage and synapse activations time series.
        # Then images are generated for each specified time step.
        self._update_times_to_show()
        self._calc_voltage_timeseries()
        self._calc_synapses_timeseries()

        out = []
        azim_ = self.azim
        count = 0

        # Create images for animation/video
        t1 = time.time()
        for voltage, synapses in zip(self.voltage_timeseries,
                                     self.synapses_timeseries):
            time_point = self.times_to_show[count]
            count += 1
            filename = path + '/{0:0=5d}.png'.format(count)
            out.append(
                plot_cell_voltage_synapses_in_morphology_3d(
                    morphology=self.morphology,
                    voltage=voltage,
                    synapses=synapses,
                    time_point=time_point,
                    save=filename,
                    population_to_color_dict=self.population_to_color_dict,
                    azim=self.azim,
                    dist=self.dist,
                    roll=self.roll,
                    elev=self.elev,
                    vmin=self.vmin,
                    vmax=self.vmax,
                    voltage_legend=self.voltage_legend,
                    synapse_legend=self.synapse_legend,
                    time_offset=self.time_offset,
                    dpi=self.dpi,
                    highlight_section=highlight_section,
                    highlight_x=highlight_x,
                    highlight_arrow_args=self.highlight_arrow_args,
                    show_synapses=self.show_synapses,
                    background_color=self.background_color))
            self.azim += self.neuron_rotation
        self.azim = azim_
        futures = client.compute(out)
        client.gather(futures)
        t2 = time.time()
        logger.info('Images generation runtime (s): ' + str(np.around(t2 - t1, 2)))

    def _write_vtk_frame(
<<<<<<< HEAD
        self, out_name, out_dir, time_point, scalar_data=None, n_decimals=2):
=======
        self, out_name, out_dir, time_point, scalar_data=None):
>>>>>>> b861e70d
        '''
        Format in which a cell morphology is saved to be visualized in paraview.
        Saves a vtk file for the entire cell at a singular time point, color-coded with scalar data, by default membrane voltage.
        The sections are connected with lines. The diameter is saved as scalar data and can be used together with the tube filter to visualize the diameter per segment.
        '''

        def header_(out_name_=out_name):
            h = "# vtk DataFile Version 4.0\n{}\nASCII\nDATASET POLYDATA\n".format(
                out_name_)
            return h

        def points_str_(points_):
            p = ""
            for p_ in points_:
                line = ""
                for comp in p_:
                    line += str(round(comp, 3))
                    line += " "
                p += str(line[:-1])
                p += "\n"
            return p

        def scalar_str_(scalar_data):
            diameter_string = ""
            for d in scalar_data:
                diameter_string += str(d)
                diameter_string += "\n"
            return diameter_string

        def membrane_voltage_str_(data_):
            """
            Given an array :@param data: of something, returns a string where each row of the string is a single element of that array.
            """
            v_string = ""
            for data_for_point in data_:
                v_string += str(data_for_point)
                v_string += '\n'
            return v_string

        assert len(scalar_data) == len(self.sections), \
            "Scalar data does not match number of sections. Scalar data: {}, sections: {}".format(len(scalar_data), len(self.sections))
        
        # VTK gets angry if you re-use a point for multiple lines
        # So we will duplicate the last point of each parent section
        lookup_table = self.morphology.iloc[::-1]
        for sec in self.sections[1:]:
            parent_sec = self.parents[sec]
            parent_point = self.morphology[self.morphology['sec_n'] == parent_sec].iloc[-1]
            parent_point["sec_n"] = sec
            lookup_table = lookup_table.append(parent_point)
        lookup_table = lookup_table[::-1].reset_index()
        
        # write out all data to .vtk file
        with open(os.path.join(out_dir, out_name) + "_{:06d}.vtk".format(
                int(str(round(time_point, 1)).replace('.', ''))),
                  "w+",
                  encoding="utf-8") as of:
            of.write(header_(out_name))

            # Points
            logging.info("Writing points...")
            of.write("POINTS {} float\n".format(len(lookup_table)))
            of.write(points_str_(lookup_table[['x', 'y', 'z']].values))

            # Line
            # format: LINES n_cells total_amount_integers
            logging.info("Writing lines...")
            lines_str = ""
            n_lines = 0
            n_comps = 0
            for sec in self.sections:
                n_lines += 1
                n_comps += 1
                sec = lookup_table[lookup_table['sec_n'] == sec]
                lines_str += str(len(sec))
                for p in sec.index:
                    n_comps += 1
                    lines_str += " " + str(p)
                lines_str += '\n'
            of.write("LINES {n_lines} {size}\n".format(n_lines=n_lines,
                                                       size=n_comps))
            # WARNING: total_amount_integers is the amount of line vertices plus the leading number defining the amount of vertices per line
            # which happens to be n_points + n_sections after duplicating the parent section ends
            # e.g. 2 16 765 means index 765 and 16 define a single line, the leading 2 defines the amount of points that define a line
            of.write(lines_str)

            # Additional point data
            of.write("POINT_DATA {}\n".format(len(lookup_table)))
            of.write("SCALARS section_id int 1\nLOOKUP_TABLE default\n")
            of.write(scalar_str_(lookup_table['sec_n'].astype(int).values))

            # Scalar data (as of now only membrane voltages and diameter)
            if scalar_data:
                logging.info("Writing scalar data...")
                of.write("SCALARS Vm float 1\nLOOKUP_TABLE default\n")
                for scalar_data_ in scalar_data:
                    of.write(membrane_voltage_str_(scalar_data_))
            # Diameters
<<<<<<< HEAD
            logging.info("Writing diameters...")
            of.write("SCALARS Diameter float 1\nLOOKUP_TABLE default\n")
            of.write(scalar_str_(lookup_table['diameter'].values))
=======
            of.write("SCALARS Diameter float 1\nLOOKUP_TABLE default\n".format(
                len(self.morphology)))
            of.write(scalar_str_(self.diameters))
>>>>>>> b861e70d

    def _get_3d_plot_morphology(
        self, 
        colors="grey",
        highlight_section=None,
        highlight_x=None):
        # Generic axes setup
        fig = plt.figure(figsize=(15, 15), dpi=self.dpi)
        ax = plt.axes(projection='3d', proj_type='ortho')
        ax.set_xticks([])
        ax.set_yticks([])
        ax.set_zticks([])
        plt.axis('off')
        ax.set_xlabel('x')
        ax.set_ylabel('y')
        ax.set_zlabel('z')
        ax.azim = self.azim
        ax.dist = self.dist
        ax.elev = self.elev
        ax.roll = self.roll

        if isinstance(colors, str):
            colors = [colors for _ in self.sections]
        else:
            assert len(colors) == len(self.sections), \
                "Number of colors ({}) does not match number of sections ({}). Either provide one color per section, or group line segment colors by section.".format(len(colors), len(sections))
        for sec_n in self.sections:
<<<<<<< HEAD
            parent = self._get_parent_point(sec_n)
            points = pd.concat(parent, self.morphology[self.morphology['sec_n'] == sec_n])
            linewidths = points['diameter'][:-1].values + points['diameter'][1:].values / 2 #* 1.5 + 0.2 
            points = points[['x', 'y', 'z']].values.reshape(-1, 1, 3)
            segments = np.concatenate([points[:-1], points[1:]], axis=1)
            assert len(segments) == self.morphology[self.morphology['sec_n'] == sec_n]
=======
            points = self.morphology.loc[self.morphology['sec_n'] == sec_n]
            linewidths = points['diameter'][:-1].values + points['diameter'][1:].values / 2 #* 1.5 + 0.2 
            points = points[['x', 'y', 'z']].values.reshape(-1, 1, 3)
            segments = np.concatenate([points[:-1], points[1:]], axis=1)
>>>>>>> b861e70d
            lc = Line3DCollection(segments, linewidths=linewidths, color=colors[sec_n])
            ax.add_collection(lc)

        ax.auto_scale_xyz(self.morphology['x'], self.morphology['y'], self.morphology['z'])
        # plot arrow, if necessary
        if highlight_section is not None or highlight_x is not None:
            draw_arrow(self.morphology,
                       ax,
                       highlight_section=highlight_section,
                       highlight_x=highlight_x,
                       highlight_arrow_args=self.highlight_arrow_args)
        ax.set_box_aspect([
            ub - lb
            for lb, ub in (getattr(ax, 'get_{}lim'.format(a))() for a in 'xyz')
        ])
        return fig, ax

    def show_dendritic_groups_in_morphology(
        self,
        dendritic_groups,
        dendritic_group_to_color_dict,
        save='',
        plot=True,
        highlight_section=None,
        highlight_x=None):
        '''
        Creates a python plot of the cell morphology in 3D, with the different dendritic group in different colors (ie: tuft, trunk, oblique and basal dendrites)

        Args:
            - dendritic_groups: dictionary with dendritic groups as keys (ie: 'trunk', 'oblique', 'tuft' and 'basal'), and lists of sections as values
            - dendritic_group_to_color_dict: dictionary that specifies the color of each dendritic group (ie: 'trunk': 'orange', 'oblique': 'lime', 'tuft': 'aqua', 'basal': 'magenta')
            - Save: path where the plot will be saved. If it's empty it will not be saved
            - Plot: whether the plot should be shown.
        '''
        colors = []
        for sec in self.sections:
            for group in dendritic_groups.keys():
                if sec in dendritic_groups[group]:
                    color = dendritic_group_to_color_dict[group]
                    colors.append(color)
                else:
                    colors.append('grey')
        fig, ax = self._get_3d_plot_morphology(
            colors=colors,
            highlight_section=highlight_section,
            highlight_x=highlight_x)

        if save != '': plt.savefig(save)  # ,bbox_inches='tight')
        if plot: plt.show()
    
    def show_morphology_3d(
        self,
        save='',
        plot=True,
        highlight_section=None,
        highlight_x=None,
        colors="grey"):
        '''
        Creates a python plot of the cell morphology in 3D

        Args:
            - Save: path where the plot will be saved. If it's empty it will not be saved
            - Plot: whether the plot should be shown.
        '''
        
        fig, ax = self._get_3d_plot_morphology(
            colors=colors,
            highlight_section=highlight_section,
            highlight_x=highlight_x)
        if save != '': plt.savefig(save)  # ,bbox_inches='tight')
        if plot: plt.show()
        return ax

    def show_voltage_in_morphology_3d(
        self,
        time_point,
        vmin=None,
        vmax=None,
        save='',
        plot=True,
        highlight_section=None,
        highlight_x=None):
        '''
        Creates a python plot of the cell morphology in 3D color-coded with voltage for a particular time point.

        Args:
            - time_point: time of the simulation which we would like to visualize
            - vmin: min voltages colorcoded in the cell morphology
            - vmax: max voltages colorcoded in the cell morphology (the lower vmax is, the stronger the APs are observed)
            - save: path where the plot will be saved. If it's empty it will not be saved
            - plot: whether the plot should be shown.
        '''

        assert self._has_simulation_data()
        if vmin is not None:
            self.vmin = vmin
        if vmax is not None:
            self.vmax = vmax
        voltage = self._get_voltages_at_timepoint(time_point)
        self.norm = mpl.colors.Normalize(vmin=self.vmin, vmax=self.vmax)
        self.cmap = mpl.cm.ScalarMappable(norm=self.norm, cmap=plt.get_cmap('jet'))
        
        # Plot morphology with colorcoded voltage
        fig, ax = self._get_3d_plot_morphology(
            colors=self._get_color_per_section(voltage),
            highlight_section=highlight_section,
            highlight_x=highlight_x)

        plt.axis('off')

        # Add legends
        if self.voltage_legend:
            ax.legend(
                frameon=False,
                bbox_to_anchor=(-0.1715, 0.65, 1., .1),
                fontsize=12,  # -0.1715, 0.75, 1., .1
                title='Time = {}ms\n\n'.format(np.around(time_point, 1)),
                title_fontsize=12)
            # 0.64, 0.2, 0.05, 0.5
            cbaxes = fig.add_axes([0.64, 0.13, 0.05, 0.5])
            fig.colorbar(
                mpl.cm.ScalarMappable(
                    norm=mpl.colors.Normalize(vmin=self.vmin, vmax=self.vmax),
                    cmap=mpl.cm.jet),
                    ax=cbaxes,
                    orientation='vertical',
                    label='mV',
                    fraction=0.2)  # , fraction=0.015, pad=-0.25)
            plt.axis('off')

        if save != '':
            plt.savefig(save, facecolor=fig.get_facecolor(),
                        edgecolor='none')  # ,bbox_inches='tight')
        if plot:
            plt.show()

    def show_voltage_synapses_in_morphology_3d(
        self,
        time_point,
        time_show_syn_activ=None,
        vmin=None,
        vmax=None,
        save='',
        plot=True,
        highlight_section=None,
        highlight_x=None):
        '''
        Creates a python plot of the cell morphology in 3D color-coded with voltage, and where the synapse activations
        are shown for a particular time point.

        Args:
            - Time_point: time of the simulation which we would like to visualize
            - time_show_syn_activ: Time in the simulation during which a synapse activation is shown during the visualization
            - vmin: min voltages colorcoded in the cell morphology
            - vmax: max voltages colorcoded in the cell morphology (the lower vmax is, the stronger the APs are observed)
            - Save: path where the plot will be saved. If it's empty it will not be saved
            - Plot: whether the plot should be shown.
        '''

        assert self._has_simulation_data()
        if time_show_syn_activ is not None:
            self.time_show_syn_activ = time_show_syn_activ
        if vmin is not None:
            self.vmin = vmin
        if vmax is not None:
            self.vmax = vmax
        voltage = self._get_voltages_at_timepoint(time_point)
        synapses = self._get_synapses_at_timepoint(time_point)
        self._plot_cell_voltage_synapses_in_morphology_3d(
            voltage,
            synapses,
            time_point,
            save=save,
            plot=plot,
            highlight_section=highlight_section,
            highlight_x=highlight_x)

    def write_gif_voltage_synapses_in_morphology_3d(
        self,
        images_path,
        out_path,
        client,
        t_start=None,
        t_end=None,
        t_step=None,
        neuron_rotation=None,
        time_show_syn_activ=None,
        vmin=None,
        vmax=None,
        frame_duration=40,
        highlight_section=None,
        highlight_x=None):
        '''
        Creates a set of images where a neuron morphology color-coded with voltage together with synapse activations are
        shown for a set of time points. In each image the neuron rotates a bit (3 degrees) over its axis.
        These images are then put together into a gif.
        The parameters :param:t_start, :param:t_end and :param:t_step will define the :param:self.time attribute

        Args:
            - images_path: dir where the images for the gif will be generated
            - out_path: dir where the gif will be generated + name of the gif
            - t_start: start time point of our time series visualization
            - t_end: last time point of our time series visualization
            - t_step: time between the different time points of our visualization
            - client: dask client for parallelization
            - neuron_rotation: rotation degrees of the neuron at each frame (in azimuth)
            - time_show_syn_activ: Time in the simulation during which a synapse activation is shown during the visualization
            - vmin: min voltages colorcoded in the cell morphology
            - vmax: max voltages colorcoded in the cell morphology (the lower vmax is, the stronger the APs are observed)
            - frame_duration: duration of each frame in ms
        '''
        assert self._has_simulation_data()
        self._update_times_to_show(t_start, t_end, t_step)
        if neuron_rotation is not None:
            self.neuron_rotation = neuron_rotation
        if time_show_syn_activ is not None:
            self.time_show_syn_activ = time_show_syn_activ
        if vmin is not None:
            self.vmin = vmin
        if vmax is not None:
            self.vmax = vmax
        self._timeseries_images_cell_voltage_synapses_in_morphology_3d(
            images_path,
            client,
            highlight_section=highlight_section,
            highlight_x=highlight_x)
        write_gif_from_images(images_path, out_path, interval=frame_duration)

    def write_video_voltage_synapses_in_morphology_3d(
        self,
        images_path,
        out_path,
        client,
        t_start=None,
        t_end=None,
        t_step=None,
        neuron_rotation=None,
        time_show_syn_activ=None,
        vmin=None,
        vmax=None,
        framerate=12,
        quality=5,
        codec='mpeg4',
        highlight_section=None,
        highlight_x=None):
        '''
        Creates a set of images where a neuron morphology color-coded with voltage together with synapse activations are
        shown for a set of time points. In each image the neuron rotates a bit (3 degrees) over its axis.
        These images are then put together into a video.
        The parameters :param:t_start, :param:t_end and :param:t_step will define the :param:time attribute

        Args:
            - images_path: dir where the images for the video will be generated
            - out_path: dir where the video will be generated + name of the video
            - t_start: start time point of our time series visualization
            - t_end: last time point of our time series visualization
            - t_step: time between the different time points of our visualization
            - client: dask client for parallelization
            - neuron_rotation: rotation degrees of the neuron at each frame (in azimuth)
            - time_show_syn_activ: Time in the simulation during which a synapse activation is shown during the visualization
            - vmin: min voltages colorcoded in the cell morphology
            - vmax: max voltages colorcoded in the cell morphology (the lower vmax is, the stronger the APs are observed)
            - framerate: frames per second
            - quality
            - codec
        '''
        assert self._has_simulation_data()
        self._update_times_to_show(t_start, t_end, t_step)
        if neuron_rotation is not None:
            self.neuron_rotation = neuron_rotation
        if time_show_syn_activ is not None:
            self.time_show_syn_activ = time_show_syn_activ
        if vmin is not None:
            self.vmin = vmin
        if vmax is not None:
            self.vmax = vmax
        self._timeseries_images_cell_voltage_synapses_in_morphology_3d(
            images_path,
            client,
            highlight_section=highlight_section,
            highlight_x=highlight_x)
        write_video_from_images(images_path,
                                out_path,
                                fps=framerate,
                                quality=quality,
                                codec=codec)

    def display_animation_voltage_synapses_in_morphology_3d(
            self,
            images_path,
            client,
            t_start=None,
            t_end=None,
            t_step=None,
            neuron_rotation=None,
            time_show_syn_activ=None,
            vmin=None,
            vmax=None,
            highlight_section=None,
            highlight_x=None,
            display=True,
            tpf=20):
        '''
        Creates a set of images where a neuron morphology color-coded with voltage together with synapse activations are
        shown for a set of time points. In each image the neuron rotates a bit (3 degrees) over its axis.
        These images are then put together into a python animation.
        The parameters :param:t_start, :param:t_end and :param:t_step will define the :param:self.time attribute

        Args:
            - images_path: path where the images for the gif will be generated
            - t_start: start time point of our time series visualization
            - t_end: last time point of our time series visualization
            - t_step: time between the different time points of our visualization
            - client: dask client for parallelization
            - neuron_rotation: rotation degrees of the neuron at each frame (in azimuth)
            - time_show_syn_activ: Time in the simulation during which a synapse activation is shown during the visualization
            - vmin: min voltages colorcoded in the cell morphology
            - vmax: max voltages colorcoded in the cell morphology (the lower vmax is, the stronger the APs are observed)
            - tpf: time per frame (in ms)
        '''
        assert self._has_simulation_data()
        self._update_times_to_show(t_start, t_end, t_step)
        if neuron_rotation is not None:
            self.neuron_rotation = neuron_rotation
        if time_show_syn_activ is not None:
            self.time_show_syn_activ = time_show_syn_activ
        if vmin is not None:
            self.vmin = vmin
        if vmax is not None:
            self.vmax = vmax
        self._timeseries_images_cell_voltage_synapses_in_morphology_3d(
            images_path,
            client,
            highlight_section=highlight_section,
            highlight_x=highlight_x)
        if display:
            display_animation_from_images(images_path, tpf, embedded=True)

    def write_vtk_frames(
        self,
        out_name="frame",
        out_dir=".",
        t_start=None,
        t_end=None,
        t_step=None,
<<<<<<< HEAD
        scalar_data=None,
        n_decimals=2):
=======
        scalar_data=None):
>>>>>>> b861e70d
        '''
        Format in which a cell morphology timeseries (color-coded with voltage) is saved to be visualized in paraview

        Todo:
            remove duplicate rows used to connect sections

        Args:
            - t_start: start time point of our time series visualization
            - t_end: last time point of our time series visualization
            - t_step: time between the different time points of our visualization
            - out_name: name of the file (not path, the file will be generated in out_dir)
            - out_dir: path where the images for the gif will be generated
        '''
        if scalar_data is not None and self._has_simulation_data():
            self._update_times_to_show(t_start, t_end, t_step)
            self._calc_voltage_timeseries()

        if scalar_data == None:
            self._write_vtk_frame(out_name,
                                  out_dir,
                                  time_point=0,
                                  scalar_data=None)
        elif scalar_data.lower() in ("voltage", "membrane voltage", "vm"):
            for t in self.times_to_show:
                v = self._get_voltages_at_timepoint(t)
                self._write_vtk_frame(out_name,
                                      out_dir,
                                      time_point=t,
                                      scalar_data=v,
                                      n_decimals=n_decimals)
        else:
            raise NotImplementedError(
                "scalar data keyword not implemented, please pass one of the following: (None, vm, membrane voltage, voltage)"
            )


class CellMorphologyInteractiveVisualizer(CMVDataParser):
    """
    This class initializes from a cell object and extracts relevant Cell data to a format that lends itself easier to plotting.
    It contains useful methods for interactively visualizing a cell morphology, the voltage along its body, or ion channel dynamics.
    It relies on Dash and Plotly to do so.
    """

    def __init__(self,
                 cell,
                 align_trunk=True,
                 dash_ip=None,
                 show=True,
                 renderer="notebook_connected"):
        super().__init__(cell, align_trunk=align_trunk)
        if dash_ip is None:
            hostname = socket.gethostname()
            dash_ip = socket.gethostbyname(hostname)
        self.dash_ip = dash_ip
        self.show = show  # set to False for testing
        self.renderer = renderer
        """IP address to run dash server on."""

    def _get_interactive_cell(self, background_color="rgb(180,180,180)"):
        ''' 
        Setup plotly for rendering in notebooks.
        Shows an interactive 3D render of the Cell with NO data overlayed.

        Args:
            - background_color: just some grey by default

        Returns:
            plotly.graph_objs._figure.Figure: an interactive figure. Usually added to a ipywidgets.VBox object
        '''

        py.init_notebook_mode()
        pio.renderers.default = self.renderer  # TODO make argument
        transparent = "rgba(0, 0, 0, 0)"
        ax_layout = dict(backgroundcolor=transparent,
                         gridcolor=transparent,
                         showbackground=True,
                         zerolinecolor=transparent,
                         visible=False)

        # Create figure
        fig = px.scatter_3d(self.morphology,
                            x="x",
                            y="y",
                            z="z",
                            hover_data=['sec_n', "diameter"],
                            size="diameter")
        fig.update_traces(
            marker=dict(line=dict(width=0)))  # remove outline of markers
        fig.update_layout(
            scene=dict(
                xaxis=ax_layout,
                yaxis=ax_layout,
                zaxis=ax_layout,
                bgcolor=transparent  # turn off background for just the scene
            ),
            plot_bgcolor=background_color,
            paper_bgcolor=background_color,
            margin=dict(l=10, r=10, t=40, b=10))
        return fig

    def _get_interactive_plot_with_scalar_data(
            self,
            scalar_data_keyword,
            vmin=None,
            vmax=None,
            color_map='jet',
            background_color="rgb(180,180,180)"):
        """This is the main function to set up an interactive plot with scalar data overlayed.
        It fetches the scalar data of interest (usually membrane voltage, but others are possible; check with self.possible_scalars).
        It only fetches data for the time points specified in self.times_to_show, as only these timepoints will be plotted out.

        Args:
            scalar_data_keyword (str, optional): Scalar data to overlay on interactive plot. Defaults to None.
            vmin (float, optional): Minimum voltage to show. Defaults to None.
            vmax (float, optional): Maximum voltage to show. Defaults to None.
            background_color (str, optional): Background color of plot. Defaults to "rgb(180,180,180)".
            renderer (str, optional): Type of backend renderer to use for rendering the javascript/HTML VBox. Defaults to "notebook_connected".

        Returns:
            ipywidgets.VBox object: an interactive render of the cell.
        """
        self._update_times_to_show(self.t_start, self.t_end, self.t_step)
        if vmin is not None:
            self.vmin = vmin
        if vmax is not None:
            self.vmax = vmax
        sections = self.morphology['sec_n']

        if scalar_data_keyword.lower() in ("voltage", "membrane voltage", "vm"):
            # Prepare membrane voltage data
            self._calc_voltage_timeseries()
            scalar_data_per_section = np.array(self.voltage_timeseries).T
            # high resolution (takes long)
            # scalar_data_per_section = np.array([self._get_voltages_at_timepoint(
            #     t) for t in np.arange(self.t_start, self.t_end+self.dt, self.dt)]).T
            round_floats = 2
            scalar_data_per_time = {
                t: np.round(self.voltage_timeseries[t_idx], round_floats)
                for t_idx, t in enumerate(self.times_to_show)
            }

        else:
            # Prepare ion dynamics data
            assert scalar_data_keyword.lower() in (
                e.lower() for e in self.possible_scalars
            ), "Keyword {} is not associated with membrane voltage, and does not appear in the possible ion dynamic keywords: {}".format(
                scalar_data_keyword, self.possible_scalars)
            self._calc_ion_dynamics_timeseries(ion_keyword=scalar_data_keyword)
            scalar_data = self.scalar_data[scalar_data_keyword]
            scalar_data_per_section = np.array(scalar_data).T
            scalar_data_per_time = {
                t: self.scalar_data[scalar_data_keyword][t_idx]
                for t_idx, t in enumerate(self.times_to_show)
            }

        #------------ Create figure
        # Interactive cell
        fig_cell = self._get_interactive_cell(background_color=background_color)
        fig_cell.update_traces(name="morphology",
                               marker=dict(colorscale=color_map))
        fig_cell.add_trace(
            go.Scatter3d(x=[0],
                         y=[0],
                         z=[0],
                         name="selection",
                         marker=dict(color='yellow')))

        dcc_cell = dcc.Graph(figure=fig_cell, id="dcc_cell")

        # Voltage traces
        fig_trace = px.line(x=self.times_to_show,
                            y=scalar_data_per_section[0],
                            labels={
                                "x": "time (ms)",
                                "y": scalar_data_keyword
                            },
                            title="{} at soma".format(scalar_data_keyword))
        dcc_trace = dcc.Graph(figure=fig_trace, id="dcc_trace")

        # display the FigureWidget and slider with center justification
        slider = dcc.Slider(min=self.t_start,
                            max=self.t_end,
                            step=self.t_step,
                            value=self.t_start,
                            id="time-slider",
                            updatemode='drag',
                            marks=None,
                            tooltip={
                                "placement": "bottom",
                                "always_visible": True
                            })

        # Start dash app
        app = Dash(__name__)
        app.layout = html.Div(
            [dcc_cell, dcc_trace,
             html.Div(slider, id="output-container")])

        # update color scale
        @app.callback(
            Output('dcc_cell', 'figure'),
            Output('dcc_trace', 'figure'),
            inputs={
                "all_inputs": {
                    "time": Input("time-slider", "value"),
                    "click": Input("dcc_cell", "clickData"),
                    #"relayout": Input("dcc_cell", "relayoutData")
                }
            },
        )
        def _update(all_inputs):
            """
            Function that gets called whenever the slider gets changed. Requests the membrane voltages at a certain time point
            """
            c = ctx.args_grouping.all_inputs
            if c.click.triggered:
                clicked_point_properties = c.click.value["points"][0]
                point_ind = clicked_point_properties["pointNumber"]
                for e in ['x', 'y', 'z']:
                    # update the yellow highlight point
                    fig_cell.data[1][e] = [clicked_point_properties[e]]
                # update the voltage trace widget
                fig_trace.data[0]['y'] = scalar_data_per_section[point_ind]
                fig_trace.layout.title = "{} trace of point {}, section {}".format(
                    scalar_data_keyword, point_ind, int(sections[point_ind]))
            else:
                # triggered by either time slider or initial load
                time_point = c.time.value
                keys = np.array(sorted(list(scalar_data_per_time.keys())))
                closest_time_point = keys[np.argmin(np.abs(keys - time_point))]
                logger.info('requested_timepoint', time_point, 'selected_timepoint',
                      closest_time_point)
                fig_cell.update_traces(marker={
                    "color": [
                        "white" if e is None else e
                        for e in scalar_data_per_time[closest_time_point]
                    ]
                },
                                       #selector=dict(name="morphology")
                                      )
                fig_cell.layout.title = "{} at time={} ms".format(
                    scalar_data_keyword, time_point)
                fig_trace.update_layout(shapes=[
                    dict(type='line',
                         yref='y domain',
                         y0=0,
                         y1=1,
                         xref='x',
                         x0=time_point,
                         x1=time_point)
                ],)
            return fig_cell, fig_trace

        return app

    def _display_interactive_morphology_only_3d(
            self, background_color="rgb(180,180,180)", highlight_section=None):
        ''' 
        Setup plotly for rendering in notebooks. Shows an interactive 3D render of the Cell with NO data overlayed.
        If you want to overlay scalar data, such as membrane voltage, please use :@function self.display_interactive_voltage_in_morphology_3d:

        Args:
            - background_color: just some grey by default
            - renderer

        Returns:
            ipywidgets.VBox object: an interactive render of the cell.
        '''
        df = self.morphology.copy()
        fig_cell = self._get_interactive_cell(
            background_color=background_color)
        if isinstance(highlight_section, int):
            fig_cell.add_traces(
                px.scatter_3d(df[df['sec_n'] == highlight_section], x="x", y="y", z='z',
                              hover_data=["x", "y", "z", 'sec_n', "diameter"], size="diameter")
                .update_traces(marker=dict(line=dict(width=0), color='red'))
                .data
            )
        elif isinstance(highlight_section, dict):
            for highlight_section_, color in highlight_section.items():
                fig_cell.add_traces(
                    px.scatter_3d(df[df['sec_n'] == highlight_section_], x="x", y="y", z='z',
                                  hover_data=["x", "y", "z", 'sec_n', "diameter"], size="diameter")
                    .update_traces(marker=dict(line=dict(width=0), color=color))
                    .data
                )
        # create FigureWidget from figure
        # f = go.FigureWidget(data=fig_cell.data, layout=fig_cell.layout)
        return fig_cell

    def display_interactive_morphology_3d(self,
                                          data=None,
                                          background_color="rgb(180,180,180)",
                                          highlight_section=None,
                                          renderer="notebook_connected",
                                          t_start=None,
                                          t_end=None,
                                          t_step=None,
                                          vmin=None,
                                          vmax=None,
                                          color_map="jet"):
        """This method shows a plot with an interactive cell, overlayed with scalar data (if provided with the data argument).
        The parameters :param:t_start, :param:t_end and :param:t_step will define the :param:self.time attribute

        Args:
            data (str, optional): Scalar data to overlay on interactive plot. Defaults to None.
            background_color (str, optional): Background color of plot. Defaults to "rgb(180,180,180)".
            highlight_section (int, optional): If no scalar data is provided, this argument can be set to an integer, defining a section to highlight on the interactive plot. Defaults to None.
            renderer (str, optional): Type of backend renderer to use for rendering the javascript/HTML VBox. Defaults to "notebook_connected".
            t_start (float/int, optional): Starting time of the interactive visualisation. Defaults to None.
            t_end (float/int, optional): End time of the interactive visualisation. Defaults to None.
            t_step (float/int, optional): Time step between consecutive time points. Defaults to None.
            vmin (float, optional): Minimum voltage to show. Defaults to None.
            vmax (float, optional): Maximum voltage to show. Defaults to None.

        Returns:
            ipywidgets.VBox object: an interactive render of the cell.
        """
        self._update_times_to_show(t_start, t_end, t_step)
        pio.renderers.default = renderer
        if data is None:
            f = self._display_interactive_morphology_only_3d(
                background_color=background_color,
                highlight_section=highlight_section)
            # f is a FigureWidget
            if self.show:
                return f.show(renderer=renderer)
        else:
            f = self._get_interactive_plot_with_scalar_data(
                data,
                vmin=vmin,
                vmax=vmax,
                color_map=color_map,
                background_color=background_color)
            # f is a dash app
            if self.show:
                return f.run_server(debug=True,
                                    use_reloader=False,
                                    port=5050,
                                    host=self.dash_ip)
        return f  # show is not True, return the object without executing the method that shows it

    def display_interactive_voltage_in_morphology_3d(
            self,
            t_start=None,
            t_end=None,
            t_step=None,
            vmin=None,
            vmax=None,
            color_map='jet',
            background_color="rgb(180,180,180)",
            renderer="notebook_connected"):
        ''' 
        Wrapper function around display_interactive_morphology_3d. Usefule to have explicit parameter "voltage" in method name.
        Setup plotly for rendering in notebooks. Shows an interactive 3D render of the Cell with the following data overlayed:

        - Membrane voltage
        - Section ID
        - 3D Coordinates

        Args:
            - t_start: start time point of our time series visualization
            - t_end: last time point of our time series visualization
            - t_step: time between the different time points of our visualization
            - vmin: min voltages colorcoded in the cell morphology
            - vmax: max voltages colorcoded in the cell morphology (the lower vmax is, the stronger the APs are observed)
            - color_map: voltage color map
            - background_color: just some grey by default
            - renderer

        Returns:
            ipywidgets.VBox object: an interactive render of the cell.

        Todo:
            add synapse activations!
            add dendritic and somatic AP as secondary subplot
        '''
        return self.display_interactive_morphology_3d(
            data="voltage",
            t_start=t_start,
            t_end=t_end,
            t_step=t_step,
            vmin=vmin,
            vmax=vmax,
            color_map=color_map,
            background_color=background_color,
            renderer=renderer)

    def display_interactive_ion_dynamics_in_morphology_3d(
            self,
            ion_keyword="Ca_HVA.ica",
            t_start=None,
            t_end=None,
            t_step=None,
            vmin=None,
            vmax=None,
            color_map='jet',
            background_color="rgb(180,180,180)",
            renderer="notebook_connected"):
        ''' 
        Setup plotly for rendering in notebooks. Shows an interactive 3D render of the Cell with the following data overlayed:

        - Ion channel dynamics
        - Section ID
        - 3D Coordinates

        Args:
            - ion_dynamics: keyword to specify which ion channel dynamic to plot. Either the name of a rangeVar
            - t_start: start time point of our time series visualization
            - t_end: last time point of our time series visualization
            - t_step: time between the different time points of our visualization
            - vmin: min voltages colorcoded in the cell morphology
            - vmax: max voltages colorcoded in the cell morphology (the lower vmax is, the stronger the APs are observed)
            - color_map: voltage color map
            - background_color: just some grey by default
            - renderer

        Returns:
            ipywidgets.VBox object: an interactive render of the cell.
        '''
        return self.display_interactive_morphology_3d(
            data=ion_keyword,
            t_start=t_start,
            t_end=t_end,
            t_step=t_step,
            vmin=vmin,
            vmax=vmax,
            color_map=color_map,
            background_color=background_color,
            renderer=renderer)


@dask.delayed
def plot_cell_voltage_synapses_in_morphology_3d(
    morphology,
    voltage,
    synapses,
    time_point,
    save,
    population_to_color_dict,
    azim=0,
    dist=10,
    elev=30,
    roll=0,
    vmin=-75,
    vmax=-30,
    synapse_legend=True,
    voltage_legend=True,
    time_offset=0,
    dpi=72,
    highlight_section=None,
    highlight_x=None,
    highlight_arrow_args=None,
    show_synapses=True,
    background_color="#FFFFFF"):
    '''
    Creates a python plot of the cell morphology in 3D color-coded with voltage, and where the synapse activations
    are shown for a particular time point.
    Dask delayed function useful for parallelization of images generation. This dask delayed function cannot be part of the
    visualization class, dask does not allow it because this class has a cell object as an attribute and dask cannot serialize it,
    if the cell object wasn't an attribute this function could be a class method.

    Todo:
        find for a possible solution.

    Args:
        - morphology: pandas dataframe with points. Each point contains the x, y and z coordinates, a diameter and the section
          of the neuron to which that point belongs. Each section of a neuron is limited by a branching point or the end of 
          the neuron morphology.
        - voltage: voltage of the neuron along its morphology for a particular time point. Each element corresponds to the 
          voltage at each point of the neuron morphology (indexes match to the ones in the morphology dataframe).
        - synapses: active synapses for a particular time point. Dictionary where each key is the type of population
          and the value a list of the coordinates where each synapse of that population is located.
        - time_point: time point of the simulation which we want to visualize
        - save: path where the plot will be saved
        - population_to_color_dict: dictionary that indicates in which color each input population synapse will be shown.
        - azim: int or float: Azimuth of the projection in degrees. Default: 0
        - dist: int or float: distance of the camera to the object. Default: 10
        - elev: int or float: elevation of the camera above the equatorial plane in degrees. Default: 30
        - vmin: min voltages colorcoded in the cell morphology
        - vmax: max voltages colorcoded in the cell morphology (the lower vmax is, the stronger the APs are observed)
        - voltage_legend: whether the voltage legend should appear in the plot
        - synapse_legend: whether the synapse activations legend should appear in the plot
    '''

    # Plot morphology with colorcoded voltage
    cmap = mpl.cm.ScalarMappable(norm=mpl.colors.Normalize(vmin=vmin,
                                                           vmax=vmax),
                                 cmap=plt.get_cmap('jet'))
    fig = plt.figure(figsize=(15, 15), dpi=dpi, facecolor=background_color)
    ax = plt.axes(projection='3d', proj_type='ortho')
    ax.set_facecolor(background_color)

    section_numbers = np.unique(morphology['sec_n'].values)
    norm = mpl.colors.Normalize(vmin=vmin, vmax=vmax)
    cmap = mpl.cm.ScalarMappable(norm=norm, cmap=plt.get_cmap('jet'))
    
    # Plot morphology with colorcoded voltage
<<<<<<< HEAD
    color_per_section = np.array([[cmap.to_rgba(v_) for v_ in v_per_sec] for v_per_sec in voltage])
=======
    color_per_section = []
    for sec_n in section_numbers:
        indices = morphology[morphology['sec_n'] == sec_n].index
        v = (voltage[indices[:-1]] + voltage[indices[1:]])/2
        c = [cmap.to_rgba(v_) for v_ in v]
        color_per_section.append(c)
>>>>>>> b861e70d
    
    for sec_n in section_numbers:
        points = morphology.loc[morphology['sec_n'] == sec_n]
        linewidths = points['diameter'][:-1].values + points['diameter'][1:].values / 2 #* 1.5 + 0.2 
        points = points[['x', 'y', 'z']].values.reshape(-1, 1, 3)
        segments = np.concatenate([points[:-1], points[1:]], axis=1)
        lc = Line3DCollection(segments, linewidths=linewidths, color=color_per_section[sec_n])
        ax.add_collection(lc)

    # Plot synapse activations
    if show_synapses:
        for population in synapses.keys():
            for synapse in synapses[population]:
                color = population_to_color_dict[population]
                ax.scatter3D(*synapse,
                             color=color,
                             edgecolors='grey',
                             s=75)

    if highlight_section is not None or highlight_x is not None:
        for i, (secID, secx) in enumerate(highlight_section):
            haa = None if highlight_arrow_args is None else highlight_arrow_args[
                i]
            draw_arrow(morphology, ax, secID, secx, haa)

    ax.set_xticks([])
    ax.set_yticks([])
    ax.set_zticks([])
    ax.auto_scale_xyz(morphology['x'], morphology['y'], morphology['z'])
    ax.set_box_aspect([
            ub - lb
            for lb, ub in (getattr(ax, 'get_{}lim'.format(a))() for a in 'xyz')
        ])
    plt.axis('off')

    # Add legends
    if synapse_legend:
        for key in population_to_color_dict.keys():
            if key != 'inactive':
                ax.scatter3D([], [], [],
                             color=population_to_color_dict[key],
                             label=key,
                             edgecolor='grey',
                             s=75)
    if voltage_legend:
        cbaxes = fig.add_axes([0.64, 0.13, 0.05, 0.5])  # 0.64, 0.2, 0.05, 0.5
        fig.colorbar(mpl.cm.ScalarMappable(norm=mpl.colors.Normalize(vmin=vmin,
                                                                     vmax=vmax),
                                           cmap=mpl.cm.jet),
                     ax=cbaxes,
                     orientation='vertical',
                     label='mV',
                     fraction=0.2)  # , fraction=0.015, pad=-0.25)
        plt.axis('off')
    # Time always visible
    ax.legend(
        frameon=False,
        bbox_to_anchor=(-0.1715, 0.65, 1., .1),
        fontsize=12,  # -0.1715, 0.75, 1., .1
        title='Time = {}ms\n\n'.format(np.around(time_point - time_offset, 1)),
        title_fontsize=12)

    ax.azim = azim
    ax.dist = dist
    ax.elev = elev
    ax.roll = roll
    ax.set_box_aspect([
        ub - lb
        for lb, ub in (getattr(ax, 'get_{}lim'.format(a))() for a in 'xyz')
    ])

    plt.savefig(save, facecolor=fig.get_facecolor(), edgecolor='none',
                dpi=dpi)  # ,bbox_inches='tight')
    plt.close()<|MERGE_RESOLUTION|>--- conflicted
+++ resolved
@@ -521,22 +521,7 @@
         """
         Given an array of scalar values of length n_points, bin them per section and assign a color according to self.cmap.
         """
-<<<<<<< HEAD
         color_per_section = [self.cmap.to_rgba(data) for data in array]
-=======
-        color_per_section = []
-
-        indices_soma = self.morphology[self.morphology['sec_n'] == 0].index
-        v_soma = np.mean(array[indices_soma])
-        c_soma = self.cmap.to_rgba(v_soma)
-        color_per_section.append([c_soma])
-        
-        for sec_n in range(1, self.n_sections):
-            indices = self.morphology[self.morphology['sec_n'] == sec_n].index
-            v = (array[indices[:-1]] + array[indices[1:]])/2
-            c = [self.cmap.to_rgba(v_) for v_ in v]
-            color_per_section.append(c)
->>>>>>> b861e70d
         return color_per_section
     
     def _plot_cell_voltage_synapses_in_morphology_3d(
@@ -562,6 +547,10 @@
             - Plot: whether the plot should be shown.
         '''
         # Plot morphology with colorcoded voltage
+        fig, ax = self._get_3d_plot_morphology(
+            colors=self._get_color_per_section(voltage),
+            highlight_section=highlight_section,
+            highlight_x=highlight_x)
         fig, ax = self._get_3d_plot_morphology(
             colors=self._get_color_per_section(voltage),
             highlight_section=highlight_section,
@@ -697,13 +686,10 @@
         client.gather(futures)
         t2 = time.time()
         logger.info('Images generation runtime (s): ' + str(np.around(t2 - t1, 2)))
+        logger.info('Images generation runtime (s): ' + str(np.around(t2 - t1, 2)))
 
     def _write_vtk_frame(
-<<<<<<< HEAD
         self, out_name, out_dir, time_point, scalar_data=None, n_decimals=2):
-=======
-        self, out_name, out_dir, time_point, scalar_data=None):
->>>>>>> b861e70d
         '''
         Format in which a cell morphology is saved to be visualized in paraview.
         Saves a vtk file for the entire cell at a singular time point, color-coded with scalar data, by default membrane voltage.
@@ -802,15 +788,9 @@
                 for scalar_data_ in scalar_data:
                     of.write(membrane_voltage_str_(scalar_data_))
             # Diameters
-<<<<<<< HEAD
             logging.info("Writing diameters...")
             of.write("SCALARS Diameter float 1\nLOOKUP_TABLE default\n")
             of.write(scalar_str_(lookup_table['diameter'].values))
-=======
-            of.write("SCALARS Diameter float 1\nLOOKUP_TABLE default\n".format(
-                len(self.morphology)))
-            of.write(scalar_str_(self.diameters))
->>>>>>> b861e70d
 
     def _get_3d_plot_morphology(
         self, 
@@ -827,6 +807,7 @@
         ax.set_xlabel('x')
         ax.set_ylabel('y')
         ax.set_zlabel('z')
+        ax.set_zlabel('z')
         ax.azim = self.azim
         ax.dist = self.dist
         ax.elev = self.elev
@@ -838,19 +819,12 @@
             assert len(colors) == len(self.sections), \
                 "Number of colors ({}) does not match number of sections ({}). Either provide one color per section, or group line segment colors by section.".format(len(colors), len(sections))
         for sec_n in self.sections:
-<<<<<<< HEAD
             parent = self._get_parent_point(sec_n)
             points = pd.concat(parent, self.morphology[self.morphology['sec_n'] == sec_n])
             linewidths = points['diameter'][:-1].values + points['diameter'][1:].values / 2 #* 1.5 + 0.2 
             points = points[['x', 'y', 'z']].values.reshape(-1, 1, 3)
             segments = np.concatenate([points[:-1], points[1:]], axis=1)
             assert len(segments) == self.morphology[self.morphology['sec_n'] == sec_n]
-=======
-            points = self.morphology.loc[self.morphology['sec_n'] == sec_n]
-            linewidths = points['diameter'][:-1].values + points['diameter'][1:].values / 2 #* 1.5 + 0.2 
-            points = points[['x', 'y', 'z']].values.reshape(-1, 1, 3)
-            segments = np.concatenate([points[:-1], points[1:]], axis=1)
->>>>>>> b861e70d
             lc = Line3DCollection(segments, linewidths=linewidths, color=colors[sec_n])
             ax.add_collection(lc)
 
@@ -1196,12 +1170,8 @@
         t_start=None,
         t_end=None,
         t_step=None,
-<<<<<<< HEAD
         scalar_data=None,
         n_decimals=2):
-=======
-        scalar_data=None):
->>>>>>> b861e70d
         '''
         Format in which a cell morphology timeseries (color-coded with voltage) is saved to be visualized in paraview
 
@@ -1700,19 +1670,15 @@
     cmap = mpl.cm.ScalarMappable(norm=norm, cmap=plt.get_cmap('jet'))
     
     # Plot morphology with colorcoded voltage
-<<<<<<< HEAD
     color_per_section = np.array([[cmap.to_rgba(v_) for v_ in v_per_sec] for v_per_sec in voltage])
-=======
-    color_per_section = []
-    for sec_n in section_numbers:
-        indices = morphology[morphology['sec_n'] == sec_n].index
-        v = (voltage[indices[:-1]] + voltage[indices[1:]])/2
-        c = [cmap.to_rgba(v_) for v_ in v]
-        color_per_section.append(c)
->>>>>>> b861e70d
     
     for sec_n in section_numbers:
         points = morphology.loc[morphology['sec_n'] == sec_n]
+        linewidths = points['diameter'][:-1].values + points['diameter'][1:].values / 2 #* 1.5 + 0.2 
+        points = points[['x', 'y', 'z']].values.reshape(-1, 1, 3)
+        segments = np.concatenate([points[:-1], points[1:]], axis=1)
+        lc = Line3DCollection(segments, linewidths=linewidths, color=color_per_section[sec_n])
+        ax.add_collection(lc)
         linewidths = points['diameter'][:-1].values + points['diameter'][1:].values / 2 #* 1.5 + 0.2 
         points = points[['x', 'y', 'z']].values.reshape(-1, 1, 3)
         segments = np.concatenate([points[:-1], points[1:]], axis=1)
