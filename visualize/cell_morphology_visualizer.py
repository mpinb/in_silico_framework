from biophysics_fitting import get_main_bifurcation_section
import pandas as pd
import matplotlib as mpl
import matplotlib.pyplot as plt
from mpl_toolkits.mplot3d.axes3d import Axes3D
import numpy as np
import os
import dask
import time
from single_cell_parser import serialize_cell
from .utils import write_video_from_images, write_gif_from_images, display_animation_from_images, draw_arrow, POPULATION_TO_COLOR_DICT
import warnings
from barrel_cortex import inhibitory
import six
import distributed
import socket
if six.PY3:
    from scipy.spatial.transform import Rotation
    from dash import Dash, dcc, html, Input, Output, State
    from dash.exceptions import PreventUpdate
    from dash import callback_context as ctx
    import plotly.offline as py
    import plotly.tools as tls
    import plotly.io as pio
    import plotly.graph_objects as go
    import plotly.express as px
    from plotly.subplots import make_subplots
else:
    # let ImportWarnings show up when importing this module through Interface
    warnings.filterwarnings("default", category=ImportWarning, module=__name__)
    warnings.warn(
        "Scipy version is too old to import spatial.transform.Rotation. Cell alignment will not work."
    )
    warnings.warn(
        "Interactive visualizations only work on Py3. Dash and plotly are not compatible with the Py2 version of ISF."
    )


class CMVDataParser:

    def __init__(self, cell, align_trunk=True):
        """
        Given a Cell object, this class initializes an object that is easier to work with for visualization purposes
        """
        # ---------------------------------------------------------------
        # Cell object
        self.cell = cell
        """The Cell object"""

        # ---------------------------------------------------------------
        # Morphology attributes
        # Gather the necessary information to plot the cell morphology.
        # This info is always necessary to plot the cell.

        self.line_pairs = []  # initialised below
        """Pairs of point indices that define a line, i.e. some cell segment"""
        soma = [
            section for section in cell.sections if section.label == "Soma"
        ][0]
        self.soma = self.cell.soma
        self.soma_center = np.mean(soma.pts, axis=0)

        self.morphology = self._get_morphology(cell)  # a pandas DataFrame
        self.n_sections = len(cell.sections)
        """A pd.DataFrame containing point information, diameter and section ID"""
        self.rotation_with_zaxis = None
        """Rotation object that defines the transformation between the cell trunk and the z-axis"""
        if align_trunk:
            self._align_trunk_with_z_axis(cell)
        self.points = self.morphology[["x", "y", "z"]]
        """The 3D point coordinates of the cell"""
        self.diameters = self.morphology["diameter"]
        """Diameters of the cell segments"""
        self.section_indices = self.morphology['sec_n']
        """Section indices of the Cell segments"""

        # ---------------------------------------------------------------
        # Simulation-related parameters
        # These only get initialised when the cell object actually contains simulation data.
        # This info is not necessary to plot the cell morphology, but some more advanced methods need this information

        self.vmin = None  # mV
        """Max voltage colorcoded in the cell morphology (mV)"""
        self.vmax = None  # mV
        """Min voltage colorcoded in the cell morphology (mV)"""
        self.simulation_times = None
        """Time points of the simulation"""
        self.time_offset = None
        """Time offset w.r.t. simulation start. useful if '0 ms' is supposed to refer to stimulus time"""
        self.t_start = None
        """Time point where we want to start visualising.
        By default, this gets initialised to the start of the simulation."""
        self.t_end = None
        """Time point where the visualisation of the simulation stops.
        By default, this gets initialised to the end of the simulation."""
        self.dt = None
        """Time interval of the simulation"""
        # TODO: add support for variable timestep
        self.t_step = None
        """Time interval for visualisation. Does not have to equal the simulation time interval.
        By default, the simulation is chopped to the specified t_begin and t_end, and evenly divided in 10 timesteps."""
        self.times_to_show = None
        """An array of time points to visualize. Gets calculated from :param:self.t_start, :param:self.t_end and :param:self.t_step"""

        self.scalar_data = None
        """Scalar data to overlay on the meuron morphology. If there is simulation data available, this is initialized as the membrane voltage, but ion currents are also possible"""
        self.possible_scalars = {
            'K_Pst.ik', 'Ih.m', 'Ca_LVAst.ik', 'Nap_Et2.ina', 'SK_E2.ik',
            'Nap_Et2.h', 'K_Pst.h', 'Nap_Et2.m', 'NaTa_t.h', 'SK_E2.z',
            'Ca_HVA.h', 'Ih.ihcn', 'K_Tst.ik', 'Ca_HVA.m', 'Im.ik',
            'NaTa_t.ina', 'NaTa_t.m', 'SKv3_1.m', 'Ca_LVAst.h', 'K_Pst.m',
            'SKv3_1.ik', 'Ca_LVAst.m', 'Ca_HVA.ica', 'Ca_LVAst.ica', 'K_Tst.m',
            'CaDynamics_E2.cai', 'K_Tst.h', 'cai'
        }
        """Accepted keywords for scalar data other than membrane voltage."""

        self.voltage_timeseries = None
        """List contaning the voltage of the cell during a timeseries. Each element corresponds to a time point.
        Each element of the list contains n elements, being n the number of points of the cell morphology. 
        Hence, the value of each element is the voltage at each point of the cell morphology.
        None means it has no simulation data. Empty list means it has simulation data that has not been initialised yet."""

        self.synapses_timeseries = None
        """List containing the synapse activations during a timeseries (Similarly to voltage_timeseries). 
        Each element corresponds to a time point. Each element is a dictionary where each key is the type of
        input population and the value is the list of active synapses for that type of population at that time point. 
        The list contains the 3d coordinates where each active synapse is located.
        None means it has no simulation data. Empty list means it has simulation data that has not been initialised yet."""

        self.ion_dynamics_timeseries = None
        """List containing the ion dynamics during a timeseries (Similarly to voltage_timeseries). 
        Each element is a list corresponding to 1 timepoint, containing per-point info on the ion channel state or ion concentration.
        None means it has no simulation data. Empty list means it has simulation data that has not been initialised yet.
        """

        self.time_show_syn_activ = 2  # ms
        """Time in the simulation during which a synapse activation is shown during the visualization"""

        if self._has_simulation_data():
            self._init_simulation_data()

    def _has_simulation_data(self):
        """
        Test if the cell object has been simulated by checking if it has voltage data
        """
        return len(self.soma.recVList[0]) > 0

    def _init_simulation_data(self):
        """
        Initializes the variables associated with simulation data. Does not fill these variables until they actually need to be calculated.
        """
        # Max and min voltages colorcoded in the cell morphology
        self.vmin = -80  # mV
        self.vmax = 20  # mV
        """Time"""
        # Time points of the simulation
        self.simulation_times = np.array(self.cell.tVec)
        # Time offset w.r.t. simulation start. useful if '0 ms' is supposed to refer to stimulus time
        self.time_offset = 0
        # Time points we want to visualize (values by default)
        self.t_start = self.simulation_times[0]
        self.dt = self.simulation_times[1] - self.t_start
        # TODO: add support for variable timestep
        self.t_step = (len(self.simulation_times) // 10) * self.dt
        self.t_end = self.simulation_times[-1] - \
            self.simulation_times[-1] % self.t_step
        self.times_to_show = np.empty(0)
        # initialise time range to visualise
        self._update_times_to_show(self.t_start, self.t_end, self.t_step)
        """List contaning the voltage of the cell during a timeseries. Each element corresponds to a time point.
        Each element of the list contains n elements, being n the number of points of the cell morphology. 
        Hence, the value of each element is the voltage at each point of the cell morphology."""
        self.voltage_timeseries = []
        """List containing the synapse activations during a timeseries (Similarly to voltage_timeseries). 
        Each element corresponds to a time point. Each element is a dictionary where each key is the type of
        input population and the value is the list of active synapses for that type of population at that time point. 
        The list contains the 3d coordinates where each active synapse is located."""
        self.synapses_timeseries = []

        # Time in the simulation during which a synapse activation is shown during the visualization
        self.time_show_syn_activ = 2  # ms
        self.scalar_data = {"voltage": self.voltage_timeseries}

    def _align_trunk_with_z_axis(self, cell):
        """
        Calculates the polar angle between the trunk and z-axis (zenith).
        Anchors the soma to (0, 0, 0) and aligns the trunk to the z-axis.

        Args:

        Returns:
        Nothing
        """

        assert len(self.morphology) > 0, "No morphology initialised yet"
        # the bifurcation sections is the entire section: can be quite large
        # take last point, i.e. furthest from soma
        bifurcation = get_main_bifurcation_section(cell).pts[-1]
        soma_bif_vector = bifurcation - self.soma_center
        soma_bif_vector /= np.linalg.norm(soma_bif_vector)
        # angle with z-axis
        zenith = np.arccos(np.dot([0, 0, 1], soma_bif_vector))
        xy_proj = [soma_bif_vector[0], soma_bif_vector[1], 0]
        xy_proj /= np.linalg.norm(xy_proj)
        # create vector to rotate about
        xy_proj_orth = [xy_proj[1], -xy_proj[0], 0]
        # rotation towards z-axis as rotation vector
        # as rotation vector: direction is axis to rotate about, norm is angle of rotation
        rot_vec = [e * zenith for e in xy_proj_orth]
        rotation = Rotation.from_rotvec(rot_vec)

        # Anchor soma to (0, 0, 0) and rotate trunk to align with z-axis
        self.morphology[['x', 'y', 'z']] = rotation.apply([
            e - self.soma_center
            for e in self.morphology[['x', 'y', 'z']].values
        ])
        self.rotation_with_zaxis = rotation

    def _get_morphology(self, cell):
        '''
        Retrieve cell MORPHOLOGY from cell object.
        Fills the self.morphology attribute
        '''
        t1 = time.time()

        points = []
        for sec_n, sec in enumerate(cell.sections):
            if sec.label == 'Soma':
                x, y, z = self.soma_center
                # soma size
                mn, mx = np.min(cell.soma.pts, axis=0), np.max(cell.soma.pts,
                                                               axis=0)
                d_range = [mx_ - mn_ for mx_, mn_ in zip(mx, mn)]
                d = max(d_range)
                points.append([x, y, z, d, sec_n, 0])
            elif sec.label in ['AIS', 'Myelin']:
                continue
            else:
                # Point that belongs to the previous section: first point of this section
                x, y, z = sec.parent.pts[-1]
                n_seg_parent = len([seg.x for seg in sec.parent])
                d = sec.parent.diamList[-1]
                points.append([x, y, z, d, sec_n, 0])

                # Points within the same section
                xs_in_sec = [seg.x for seg in sec]
                n_segments = len([seg for seg in sec])
                for i, pt in enumerate(sec.pts):
                    seg_n = int(n_segments * i / len(sec.pts))
                    x, y, z = pt
                    d = sec.diamList[i]
                    points.append([x, y, z, d, sec_n, seg_n])

        morphology = pd.DataFrame(
            points, columns=['x', 'y', 'z', 'diameter', 'sec_n', 'seg_n'])
        t2 = time.time()
        print('Initialised simulation data in {} seconds'.format(
            np.around(t2 - t1, 2)))
        return morphology

    def _get_voltages_at_timepoint(self, time_point):
        '''
        Retrieves the VOLTAGE along the whole cell morphology from cell object at a particular time point.
        Fetches this voltage from the original cell object

        Args:
         - time_point: time point from which we want to gather the voltage
        '''
        n_sim_point = np.argmin(np.abs(self.simulation_times - time_point))
        voltage_points = np.empty(len(self.morphology) + self.n_sections -
                                  1)  # pre-allocate memory
        voltage_points[0] = self.soma.recVList[0][n_sim_point]
        i = 1  # keeps track of which index to fill in voltage_points
        for sec_n, sec in enumerate(
            [sec for sec in self.cell.sections if sec.label != "Soma"]):
            n_segs = len([seg for seg in sec])
            voltage_points[i] = sec.parent.recVList[-1][n_sim_point]
            i += 1
            for n, pt in enumerate(sec.pts):
                seg_n = int(n_segs * n / len(sec.pts))
                voltage_points[i] = sec.recVList[seg_n][n_sim_point]
                i += 1
        return voltage_points

    def _get_ion_dynamic_at_timepoint(self, time_point, ion_keyword):
        '''
        Retrieves the ion dynamics along the whole cell morphology from cell object at a particular time point.

        Args:
         - time_point: time point from which we want to gather the voltage
        '''
        n_sim_point = np.argmin(np.abs(self.simulation_times - time_point))
        ion_points = np.empty(len(self.morphology) + self.n_sections -
                              1)  # pre-allocate memory
        ion_points[
            0] = self.soma.recordVars[ion_keyword][0][n_sim_point] or None
        i = 1  # keeps track of which index to fill in ion_points
        for sec_n, sec in enumerate(
            [sec for sec in self.cell.sections if sec.label != "Soma"]):
            n_segs = len([seg for seg in sec])
            if len(sec.recordVars[ion_keyword]) > 0:
                ion_points[i] = sec.parent.recordVars[ion_keyword][-1][
                    n_sim_point]
            else:
                ion_points[i] = None
            i += 1
            for n, pt in enumerate(sec.pts):
                seg_n = int(n_segs * n / len(sec.pts))
                if len(sec.recordVars[ion_keyword]) > 0:
                    ion_points[i] = sec.recordVars[ion_keyword][seg_n][
                        n_sim_point]
                else:
                    ion_points[i] = None
                i += 1
        return ion_points

    def _get_soma_voltage_at_timepoint(self, time_point):
        '''
        Retrieves the VOLTAGE along the whole cell morphology from cell object at a particular time point.

        Args:
         - time_point: time point from which we want to gather the voltage
        '''
        n_sim_point = np.argmin(np.abs(self.simulation_times - time_point))
        sec = [sec for sec in self.cell if sec.label == "Soma"][0]
        return sec.recVList[0][n_sim_point]

    def _get_soma_voltage_between_timepoints(self, t_start, t_end, t_step):
        voltages = []
        for t_ in np.arange(t_start, t_end + t_step, t_step):
            voltages.append(self._get_soma_voltage_at_timepoint(t_))
        return voltages

    def _calc_voltage_timeseries(self):
        '''
        Retrieves VOLTAGE along the whole cell body during a set of time points (specified in self.times_to_show).
        Fills the self.voltage_timeseries attribute.
        Only does so when it has not been computed yet.

        Returns:
            Nothing. Updates the self.timeseries_voltage attribute
        '''
        self._update_times_to_show(self.t_start, self.t_end, self.t_step)
        if len(self.voltage_timeseries) != 0:
            return  # We have already retrieved the voltage timeseries

        t1 = time.time()
        for time_point in self.times_to_show:  # For each frame of the video/animation
            voltage = self._get_voltages_at_timepoint(time_point)
            self.voltage_timeseries.append(voltage)
        # self.scalar_data["voltage"] = self.voltage_timeseries
        t2 = time.time()
        print('Voltage retrieval runtime (s): ' + str(np.around(t2 - t1, 2)))

    def _calc_ion_dynamics_timeseries(self, ion_keyword):
        '''
        Retrieves ion dynamics info along the whole cell body during a set of time points (specified in self.times_to_show).
        Fills the self.ion_dynamics attribute.
        Only does so when it has not been computed yet.

        Returns:
            Nothing. Updates the self.timeseries_voltage attribute
        '''
        self._update_times_to_show(self.t_start, self.t_end, self.t_step)
        assert ion_keyword in self.possible_scalars, \
            "Ion keyword not recognised. Possible keywords are: " + str(self.possible_scalars)
        assert any([ion_keyword in sec.recordVars.keys() for sec in self.cell.sections]), \
            "No sections found with ion dynamics for ion keyword " + ion_keyword

        if ion_keyword in self.scalar_data.keys():
            return  # We have already retrieved the voltage timeseries
        else:
            self.scalar_data[ion_keyword] = []

        t1 = time.time()
        for time_point in self.times_to_show:  # For each frame of the video/animation
            ion_dynamics = self._get_ion_dynamic_at_timepoint(
                time_point, ion_keyword)
            self.scalar_data[ion_keyword].append(ion_dynamics)
        t2 = time.time()
        print('Ion dynamics retrieval runtime (s): ' +
              str(np.around(t2 - t1, 2)))

    def _get_synapses_at_timepoint(self, time_point):
        '''
        Retrieves the SYNAPSE ACTIVATIONS at a particular time point.

        Args:
         - time_point: time point from which we want to gather the synapse activations
        '''

        def match_model_celltype_to_PSTH_celltype(celltype):
            if '_' in celltype:
                celltype = celltype.split('_')[0]
            if celltype in inhibitory or celltype == 'INH':
                key = 'INT'
            elif celltype in ('L4ss', 'L4py', 'L4sp'):
                key = 'L4ss'
            elif celltype == 'L5st':
                key = 'L5st'
            elif celltype == 'L5tt':
                key = 'L5tt'
            elif celltype == 'L6cc':
                key = 'L6CC'
            elif celltype == 'VPM':
                key = 'VPM'
            elif celltype in ('L2', 'L34'):
                key = 'L23'
            elif celltype in ('L6ct', 'L6ccinv'):
                key = 'inactive'
            else:
                raise ValueError(celltype)
            return key

        synapses = {
            'INT': [],
            'L4ss': [],
            'L5st': [],
            'L5tt': [],
            'L6CC': [],
            'VPM': [],
            'L23': []
        }
        for population in self.cell.synapses.keys():
            for synapse in self.cell.synapses[population]:
                if synapse["preCell"] is None:
                    continue
                for spikeTime in synapse["preCell"]["spikeTimes"]:
                    if time_point - self.time_show_syn_activ < spikeTime < time_point + self.time_show_syn_activ:
                        population_name = match_model_celltype_to_PSTH_celltype(
                            population)
                        pt = synapse["coordinates"]
                        if self.rotation_with_zaxis is not None:  # no alignment with z-axis
                            pt = self.rotation_with_zaxis.apply(
                                synapse["coordinates"] - self.soma_center)
                        synapses[population_name].append(pt)
        return synapses

    def _calc_synapses_timeseries(self):
        '''
        Retrieves the SYNAPSE ACTIVATIONS during a set of time points (specified in self.time).
        Fills the self.synapses_timeseries attribute.
        '''
        if len(self.synapses_timeseries) != 0:
            return  # We have already retrieved the synapses timeseries

        t1 = time.time()
        for time_point in self.times_to_show:  # For each frame of the video/animation
            synapses = self._get_synapses_at_timepoint(time_point)
            self.synapses_timeseries.append(synapses)
        t2 = time.time()
        print('Synapses retrieval runtime (s): ' + str(np.around(t2 - t1, 2)))

    def _update_times_to_show(self, t_start=None, t_end=None, t_step=None):
        """Checks if the specified time range equals the previously defined one. If not, updates the time range.
        If all arguments are None, does nothing. Useful for defining default time range

        Todo:
            what if a newly defined t_step does not match the simulation dt?

        Args:
            t_start (float): start time
            t_end (float): end time
            t_step (float): time interval
        """
        if not all([e is None for e in (t_start, t_end, t_step)]):
            # At least one of the time range parameters needs to be updated
            if t_start is not None:
                assert t_start >= self.simulation_times[
                    0], "Specified t_start is earlier than the simulation time of {} ms".format(
                        self.simulation_times[0])
                assert t_start <= self.simulation_times[
                    -1], "Specified t_start is later than the simulation end time of {} ms".format(
                        self.simulation_times[-1])
                self.t_start = t_start  # update start if necessary
            # check if closed interval is possible
            if t_end is not None:
                assert t_end <= self.simulation_times[
                    -1], "Specified t_end exceeds the simulation time of {} ms".format(
                        self.simulation_times[-1])
                self.t_end = t_end
            if t_step is not None:
                self.t_step = t_step

            new_time = np.arange(self.t_start, self.t_end + self.t_step,
                                 self.t_step)
            if len(self.times_to_show
                  ) != 0:  # there were previously defined times
                if len(self.times_to_show) == len(new_time):
                    # there are timepoints that are newly defined
                    if (self.times_to_show != new_time).any():
                        self.ion_dynamics_timeseries = []
                        self.voltage_timeseries = []
                        self.synapses_timeseries = []
                else:  # there were no times previously defined
                    self.ion_dynamics_timeseries = []
                    self.voltage_timeseries = []
                    self.synapses_timeseries = []
            self.times_to_show = new_time


class CellMorphologyVisualizer(CMVDataParser):
    """
    This class initializes from a cell object and extracts relevant Cell data to a format that lends itself easier to plotting.
    It contains useful methods for: 
        1. plotting a cell morphology
        2. the voltage along its body
        3. its synaptic inputs.
    This can be visualized in static images or as time series (videos, gif, animation, interactive window).
    It relies mostly on Matplotlib to do so.

    The relevant cell information can also be exported to .vtk format for further visualization or interaction.
    No explicit VTK dependency is needed for this; it simply writes it out as a .txt file.
    """

    def __init__(self, cell, align_trunk=True):
        """
        Given a Cell object, this class initializes an object that is easier to work with
        """
        super().__init__(cell, align_trunk)
        # ---------------------------------------------------------------
        # Visualization attributes
        self.camera = self.azim, self.dist, self.elev, self.roll = 0, 10, 30, 0
        """Camera angles and distance for matplotlib 3D visualizations"""
        self.neuron_rotation = 3
        """Rotation degrees of the neuron at each frame during timeseries visualization (in azimuth)"""
        self.dpi = 72
        """Image quality"""
        self.background_color = (1, 1, 1, 1)  # white

        self.show_synapses = True
        """Whether or not to show the synapses on the plots that support this. Can be turned off manually here for e.g. testing purposes."""
        self.synapse_legend = True
        """whether the synapse activations legend should appear in the plot"""
        self.voltage_legend = True
        """whether the voltage legend should appear in the plot"""
        self.highlight_arrow_args = None
        """Additional arguments for the arrow. See available kwargs on https://matplotlib.org/3.1.1/api/_as_gen/matplotlib.patches.Arrow.html#matplotlib.patches.Arrow"""

    def _plot_cell_voltage_synapses_in_morphology_3d(self,
                                                     voltage,
                                                     synapses,
                                                     time_point,
                                                     save='',
                                                     plot=True,
                                                     highlight_section=None,
                                                     highlight_x=None,
                                                     show_synapses=True):
        '''
        Creates a python plot of the cell morphology in 3D color-coded with voltage, and where the synapse activations
        are shown for a particular time point.

        Args:
            - voltage: voltage along the whole cell morphology for a particular time point
            - synapses: synapse activations for a particular timepoint
            - time_point: time of the simulation which we would like to visualize
            - Save: path where the plot will be saved. If it's empty it will not be saved
            - Plot: whether the plot should be shown.
        '''
        # Plot morphology with colorcoded voltage
        n_sim_point = np.argmin(np.abs(self.times_to_show - time_point))
        cmap = mpl.cm.ScalarMappable(norm=mpl.colors.Normalize(vmin=self.vmin,
                                                               vmax=self.vmax),
                                     cmap=plt.get_cmap('jet'))
        fig = plt.figure(figsize=(15, 15),
                         dpi=self.dpi,
                         facecolor=self.background_color)
        ax = plt.axes(projection='3d', proj_type='ortho')
        ax.set_facecolor(self.background_color)
        sections = self.morphology['sec_n'].unique()
        for sec_n in sections:
            points = self.morphology[self.morphology['sec_n'] == sec_n]
            if len(points) == 1:  # soma
                color = (voltage[0] - self.vmin) / (self.vmax - self.vmin)
                linewidth = (points['diameter'][0]) * 1.5 + 0.2
                ax.scatter3D(points['x'],
                             points['y'],
                             points['z'],
                             color=mpl.cm.jet(color),
                             s=linewidth)
            else:
                for i, j in zip(points.index.values[:-1],
                                points.index.values[1:]):
                    p1, p2 = points.loc[i], points.loc[j]
                    color = ((voltage[i] + voltage[j]) / 2 -
                             self.vmin) / (self.vmax - self.vmin)
                    linewidth = (p1['diameter'] +
                                 p2['diameter']) / 2 * 1.5 + 0.2
                    ax.plot3D([p1['x'], p2['x']], [p1['y'], p2['y']],
                              [p1['z'], p2['z']],
                              color=mpl.cm.jet(color),
                              lw=linewidth)

        # Plot synapse activations
        if show_synapses:
            for population in synapses.keys():
                for synapse in synapses[population]:
                    color = POPULATION_TO_COLOR_DICT[population]
                    ax.scatter3D(synapse[0],
                                 synapse[1],
                                 synapse[2],
                                 color=color,
                                 edgecolors='grey',
                                 s=75)

        if highlight_section is not None or highlight_x is not None:
            draw_arrow(self.morphology,
                       ax=ax,
                       highlight_section=highlight_section,
                       highlight_arrow_args=self.highlight_arrow_args)
        ax.set_xticks([])
        ax.set_yticks([])
        ax.set_zticks([])
        plt.axis('off')

        # Add legends
        if self.synapse_legend:
            for key in POPULATION_TO_COLOR_DICT.keys():
                if key != 'inactive':
                    ax.scatter3D([], [], [],
                                 color=POPULATION_TO_COLOR_DICT[key],
                                 label=key,
                                 edgecolor='grey',
                                 s=75)
            ax.legend(
                frameon=False,
                bbox_to_anchor=(-0.1715, 0.65, 1., .1),
                fontsize=12,  # -0.1715, 0.75, 1., .1
                title='Time = {}ms\n\n'.format(
                    np.around(time_point - self.time_offset, 1)),
                title_fontsize=12)
        if self.voltage_legend:
            # 0.64, 0.2, 0.05, 0.5
            cbaxes = fig.add_axes([0.64, 0.13, 0.05, 0.5])
            fig.colorbar(mpl.cm.ScalarMappable(norm=mpl.colors.Normalize(
                vmin=self.vmin, vmax=self.vmax),
                                               cmap=mpl.cm.jet),
                         ax=cbaxes,
                         orientation='vertical',
                         label='mV',
                         fraction=0.2)  # , fraction=0.015, pad=-0.25)
            plt.axis('off')

        ax.azim = self.azim
        ax.dist = self.dist
        ax.elev = self.elev
        ax.roll = self.roll
        ax.set_box_aspect([
            ub - lb
            for lb, ub in (getattr(ax, 'get_{}lim'.format(a))() for a in 'xyz')
        ])

        if save != '':
            plt.savefig(save, facecolor=fig.get_facecolor(),
                        edgecolor='none')  # ,bbox_inches='tight')
        if plot:
            plt.show()
        else:
            plt.close()

    def _timeseries_images_cell_voltage_synapses_in_morphology_3d(
            self, path, client=None, highlight_section=None, highlight_x=None):
        '''
        Creates a list of images where a neuron morphology color-coded with voltage together with synapse activations are
        shown for a set of time points. These images will then be used for a time-series visualization (video/gif/animation)
        and in each image the neuron rotates a bit (3 degrees) over its axis.

        The parameters :param:self.t_start, :param:self.t_end and :param:self.t_step will define the :param:self.time attribute

        Args:
            - t_start: start time point of our time series visualization
            - t_end: last time point of our time series visualization
            - t_step: time between the different time points of our visualization
            - path: path were the images should be stored
            - client: dask client for parallelization
        '''
        if os.path.exists(path):
            if os.listdir(path):
                print(
                    'Images already generated, they will not be generated again. Please, change the path name or delete the current one.'
                )
                return
        else:
            os.mkdir(path)

        # Gathers the voltage and synapse activations time series.
        # Then images are generated for each specified time step.
        self._update_times_to_show()
        self._calc_voltage_timeseries()
        self._calc_synapses_timeseries()

        out = []
        azim_ = self.azim
        count = 0

        # Create images for animation/video
        t1 = time.time()
        for voltage, synapses in zip(self.voltage_timeseries,
                                     self.synapses_timeseries):
            time_point = self.times_to_show[count]
            count += 1
            filename = path + '/{0:0=5d}.png'.format(count)
            out.append(
                plot_cell_voltage_synapses_in_morphology_3d(
                    morphology=self.morphology,
                    voltage=voltage,
                    synapses=synapses,
                    time_point=time_point,
                    save=filename,
                    population_to_color_dict=POPULATION_TO_COLOR_DICT,
                    azim=self.azim,
                    dist=self.dist,
                    roll=self.roll,
                    elev=self.elev,
                    vmin=self.vmin,
                    vmax=self.vmax,
                    voltage_legend=self.voltage_legend,
                    synapse_legend=self.synapse_legend,
                    time_offset=self.time_offset,
                    dpi=self.dpi,
                    highlight_section=highlight_section,
                    highlight_x=highlight_x,
                    highlight_arrow_args=self.highlight_arrow_args,
                    show_synapses=self.show_synapses,
                    background_color=self.background_color))
            self.azim += self.neuron_rotation
        self.azim = azim_
        futures = client.compute(out)
        client.gather(futures)
        t2 = time.time()
        print('Images generation runtime (s): ' + str(np.around(t2 - t1, 2)))

    def _write_vtk_frame(self, out_name, out_dir, time_point, scalar_data=None):
        '''
        Format in which a cell morphology is saved to be visualized in paraview.
        Saves a vtk file for the entire cell at a singular time point, color-coded with scalar data, by default membrane voltage.
        The sections are connected with lines. The diameter is saved as scalar data and can be used together with the tube filter to visualize the diameter per segment.
        '''

        def header_(out_name_=out_name):
            h = "# vtk DataFile Version 4.0\n{}\nASCII\nDATASET POLYDATA\n".format(
                out_name_)
            return h

        def points_str_(points_):
            p = ""
            for p_ in points_:
                line = ""
                for comp in p_:
                    line += str(round(comp, 3))
                    line += " "
                p += str(line[:-1])
                p += "\n"
            return p

        def scalar_str_(scalar_data):
            diameter_string = ""
            for d in scalar_data:
                diameter_string += str(d)
                diameter_string += "\n"
            return diameter_string

        def membrane_voltage_str_(data_):
            """
            Given an array :@param data: of something, returns a string where each row of the string is a single element of that array.
            """
            v_string = ""
            for data_for_point in data_:
                v_string += str(data_for_point)
                v_string += '\n'
            return v_string

        # write out all data to .vtk file
        with open(os.path.join(out_dir, out_name) + "_{:06d}.vtk".format(
                int(str(round(time_point, 1)).replace('.', ''))),
                  "w+",
                  encoding="utf-8") as of:
            of.write(header_(out_name))

            # Points
            of.write("POINTS {} float\n".format(len(self.points)))
            of.write(points_str_(self.points.values))

            # Line
            # LINES n_cells total_amount_integers
            lines_str = ""
            n_lines = 0
            n_comps = 0
            for sec_n in range(len(self.cell.sections)):
                points_this_sec = self.morphology[self.morphology['sec_n'] ==
                                                  sec_n].index.values
                if len(points_this_sec) > 0:
                    n_lines += 1
                    n_comps += 1
                    lines_str += str(len(points_this_sec))
                    for p in points_this_sec:
                        n_comps += 1
                        lines_str += " " + str(p)
                    lines_str += '\n'
            of.write("LINES {n_lines} {size}\n".format(n_lines=n_lines,
                                                       size=n_comps))
            # WARNING: size of lines is the amount of line vertices plus the leading number defining the amount of vertices per line
            # which happens to be n_points + n_sections (since the sections are not connected)
            of.write(lines_str)

            # e.g. 2 16 765 means index 765 and 16 define a single line, the leading 2 defines the amount of points that define a line
            #of.write(line_pairs_str_(self.line_pairs))

            # Additional data
            of.write("FIELD data 1\n")

            # section id
            of.write("section_id 1 {} int\n".format(len(self.morphology)))
            of.write(scalar_str_(self.morphology['sec_n'].values))

            # Scalar data (as of now only membrane voltages and diameter)
            of.write("POINT_DATA {}\n".format(len(self.morphology)))
            if scalar_data is None:
                pass
            else:
                of.write("SCALARS Vm float 1\nLOOKUP_TABLE default\n".format(
                    len(self.morphology)))
                of.write(membrane_voltage_str_(scalar_data))

            # Diameters
            of.write("SCALARS Diameter float 1\nLOOKUP_TABLE default\n".format(
                len(self.morphology)))
            of.write(scalar_str_(self.diameters))

    def show_morphology_3d(self,
                           save='',
                           plot=True,
                           highlight_section=None,
                           highlight_x=None):
        '''
        Creates a python plot of the cell morphology in 3D

        Args:
            - Save: path where the plot will be saved. If it's empty it will not be saved
            - Plot: whether the plot should be shown.
        '''
        fig = plt.figure(figsize=(15, 15), dpi=self.dpi)

        ax = plt.axes(projection='3d', proj_type='ortho')

        sections = np.unique(self.morphology['sec_n'].values)
        for sec in sections:
            points = self.morphology.loc[self.morphology['sec_n'] == sec]
            for i in points.index:
                if i != points.index[-1]:
                    linewidth = (points.loc[i]['diameter'] +
                                 points.loc[i + 1]['diameter']) / 2 * 1.5 + 0.2
                    ax.plot3D([points.loc[i]['x'], points.loc[i + 1]['x']],
                              [points.loc[i]['y'], points.loc[i + 1]['y']],
                              [points.loc[i]['z'], points.loc[i + 1]['z']],
                              color='grey',
                              lw=linewidth)

        ax.set_xticks([])
        ax.set_yticks([])
        ax.set_zticks([])
        plt.axis('off')
        ax.set_xlabel('x')
        ax.set_ylabel('y')
        ax.azim = self.azim
        ax.dist = self.dist
        ax.elev = self.elev
        ax.roll = self.roll
        # plot arrow, if necessary
        if highlight_section is not None or highlight_x is not None:
            draw_arrow(self.morphology,
                       ax,
                       highlight_section=highlight_section,
                       highlight_x=highlight_x,
                       highlight_arrow_args=self.highlight_arrow_args)
        ax.set_box_aspect([
            ub - lb
            for lb, ub in (getattr(ax, 'get_{}lim'.format(a))() for a in 'xyz')
        ])

        if save != '':
            plt.savefig(save)  # ,bbox_inches='tight')
        if plot:
            plt.show()

    def show_voltage_in_morphology_3d(self,
                                      time_point,
                                      vmin=None,
                                      vmax=None,
                                      save='',
                                      plot=True,
                                      highlight_section=None,
                                      highlight_x=None):
        '''
        Creates a python plot of the cell morphology in 3D color-coded with voltage for a particular time point.

        Args:
            - time_point: time of the simulation which we would like to visualize
            - vmin: min voltages colorcoded in the cell morphology
            - vmax: max voltages colorcoded in the cell morphology (the lower vmax is, the stronger the APs are observed)
            - save: path where the plot will be saved. If it's empty it will not be saved
            - plot: whether the plot should be shown.
        '''

        assert self._has_simulation_data()
        if vmin is not None:
            self.vmin = vmin
        if vmax is not None:
            self.vmax = vmax
        voltage = self._get_voltages_at_timepoint(time_point)

        # Plot morphology with colorcoded voltage
        cmap = mpl.cm.ScalarMappable(norm=mpl.colors.Normalize(vmin=self.vmin,
                                                               vmax=self.vmax),
                                     cmap=plt.get_cmap('jet'))
        fig = plt.figure(figsize=(15, 15), dpi=self.dpi)
        ax = plt.axes(projection='3d', proj_type='ortho')
        sections = np.unique(self.morphology['sec_n'].values)
        for sec in sections:
            points = self.morphology.loc[self.morphology['sec_n'] == sec]
            for i in points.index:
                if i != points.index[-1]:
                    color = ((voltage[i] + voltage[i + 1]) / 2 -
                             self.vmin) / (self.vmax - self.vmin)
                    linewidth = (points.loc[i]['diameter'] +
                                 points.loc[i + 1]['diameter']) / 2 * 1.5 + 0.2
                    ax.plot3D([points.loc[i]['x'], points.loc[i + 1]['x']],
                              [points.loc[i]['y'], points.loc[i + 1]['y']],
                              [points.loc[i]['z'], points.loc[i + 1]['z']],
                              color=mpl.cm.jet(color),
                              lw=linewidth)

        # plot arrow, if necessary
        if highlight_section is not None or highlight_x is not None:
            draw_arrow(self.morphology, ax, highlight_section,
                       self.highlight_arrow_args)
        ax.set_xticks([])
        ax.set_yticks([])
        ax.set_zticks([])
        plt.axis('off')

        # Add legends
        if self.voltage_legend:
            ax.legend(
                frameon=False,
                bbox_to_anchor=(-0.1715, 0.65, 1., .1),
                fontsize=12,  # -0.1715, 0.75, 1., .1
                title='Time = {}ms\n\n'.format(np.around(time_point, 1)),
                title_fontsize=12)
            # 0.64, 0.2, 0.05, 0.5
            cbaxes = fig.add_axes([0.64, 0.13, 0.05, 0.5])
            fig.colorbar(mpl.cm.ScalarMappable(norm=mpl.colors.Normalize(
                vmin=self.vmin, vmax=self.vmax),
                                               cmap=mpl.cm.jet),
                         ax=cbaxes,
                         orientation='vertical',
                         label='mV',
                         fraction=0.2)  # , fraction=0.015, pad=-0.25)
            plt.axis('off')

        ax.azim = self.azim
        ax.dist = self.dist
        ax.elev = self.elev
        ax.roll = self.roll
        ax.set_box_aspect([
            ub - lb
            for lb, ub in (getattr(ax, 'get_{}lim'.format(a))() for a in 'xyz')
        ])

        if save != '':
            plt.savefig(save, facecolor=fig.get_facecolor(),
                        edgecolor='none')  # ,bbox_inches='tight')
        if plot:
            plt.show()

    def show_voltage_synapses_in_morphology_3d(self,
                                               time_point,
                                               time_show_syn_activ=None,
                                               vmin=None,
                                               vmax=None,
                                               save='',
                                               plot=True,
                                               highlight_section=None,
                                               highlight_x=None):
        '''
        Creates a python plot of the cell morphology in 3D color-coded with voltage, and where the synapse activations
        are shown for a particular time point.

        Args:
            - Time_point: time of the simulation which we would like to visualize
            - time_show_syn_activ: Time in the simulation during which a synapse activation is shown during the visualization
            - vmin: min voltages colorcoded in the cell morphology
            - vmax: max voltages colorcoded in the cell morphology (the lower vmax is, the stronger the APs are observed)
            - Save: path where the plot will be saved. If it's empty it will not be saved
            - Plot: whether the plot should be shown.
        '''

        assert self._has_simulation_data()
        if time_show_syn_activ is not None:
            self.time_show_syn_activ = time_show_syn_activ
        if vmin is not None:
            self.vmin = vmin
        if vmax is not None:
            self.vmax = vmax
        voltage = self._get_voltages_at_timepoint(time_point)
        synapses = self._get_synapses_at_timepoint(time_point)
        self._plot_cell_voltage_synapses_in_morphology_3d(
            voltage,
            synapses,
            time_point,
            save=save,
            plot=plot,
            highlight_section=highlight_section,
            highlight_x=highlight_x)

    def write_gif_voltage_synapses_in_morphology_3d(self,
                                                    images_path,
                                                    out_path,
                                                    client,
                                                    t_start=None,
                                                    t_end=None,
                                                    t_step=None,
                                                    neuron_rotation=None,
                                                    time_show_syn_activ=None,
                                                    vmin=None,
                                                    vmax=None,
                                                    frame_duration=40,
                                                    highlight_section=None,
                                                    highlight_x=None):
        '''
        Creates a set of images where a neuron morphology color-coded with voltage together with synapse activations are
        shown for a set of time points. In each image the neuron rotates a bit (3 degrees) over its axis.
        These images are then put together into a gif.
        The parameters :param:t_start, :param:t_end and :param:t_step will define the :param:self.time attribute

        Args:
            - images_path: dir where the images for the gif will be generated
            - out_path: dir where the gif will be generated + name of the gif
            - t_start: start time point of our time series visualization
            - t_end: last time point of our time series visualization
            - t_step: time between the different time points of our visualization
            - client: dask client for parallelization
            - neuron_rotation: rotation degrees of the neuron at each frame (in azimuth)
            - time_show_syn_activ: Time in the simulation during which a synapse activation is shown during the visualization
            - vmin: min voltages colorcoded in the cell morphology
            - vmax: max voltages colorcoded in the cell morphology (the lower vmax is, the stronger the APs are observed)
            - frame_duration: duration of each frame in ms
        '''
        assert self._has_simulation_data()
        self._update_times_to_show(t_start, t_end, t_step)
        if neuron_rotation is not None:
            self.neuron_rotation = neuron_rotation
        if time_show_syn_activ is not None:
            self.time_show_syn_activ = time_show_syn_activ
        if vmin is not None:
            self.vmin = vmin
        if vmax is not None:
            self.vmax = vmax
        self._timeseries_images_cell_voltage_synapses_in_morphology_3d(
            images_path,
            client,
            highlight_section=highlight_section,
            highlight_x=highlight_x)
        write_gif_from_images(images_path, out_path, interval=frame_duration)

    def write_video_voltage_synapses_in_morphology_3d(self,
                                                      images_path,
                                                      out_path,
                                                      client,
                                                      t_start=None,
                                                      t_end=None,
                                                      t_step=None,
                                                      neuron_rotation=None,
                                                      time_show_syn_activ=None,
                                                      vmin=None,
                                                      vmax=None,
                                                      framerate=12,
                                                      quality=5,
                                                      codec='mpeg4',
                                                      highlight_section=None,
                                                      highlight_x=None):
        '''
        Creates a set of images where a neuron morphology color-coded with voltage together with synapse activations are
        shown for a set of time points. In each image the neuron rotates a bit (3 degrees) over its axis.
        These images are then put together into a video.
        The parameters :param:t_start, :param:t_end and :param:t_step will define the :param:time attribute

        Args:
            - images_path: dir where the images for the video will be generated
            - out_path: dir where the video will be generated + name of the video
            - t_start: start time point of our time series visualization
            - t_end: last time point of our time series visualization
            - t_step: time between the different time points of our visualization
            - client: dask client for parallelization
            - neuron_rotation: rotation degrees of the neuron at each frame (in azimuth)
            - time_show_syn_activ: Time in the simulation during which a synapse activation is shown during the visualization
            - vmin: min voltages colorcoded in the cell morphology
            - vmax: max voltages colorcoded in the cell morphology (the lower vmax is, the stronger the APs are observed)
            - framerate: frames per second
            - quality
            - codec
        '''
        assert self._has_simulation_data()
        self._update_times_to_show(t_start, t_end, t_step)
        if neuron_rotation is not None:
            self.neuron_rotation = neuron_rotation
        if time_show_syn_activ is not None:
            self.time_show_syn_activ = time_show_syn_activ
        if vmin is not None:
            self.vmin = vmin
        if vmax is not None:
            self.vmax = vmax
        self._timeseries_images_cell_voltage_synapses_in_morphology_3d(
            images_path,
            client,
            highlight_section=highlight_section,
            highlight_x=highlight_x)
        write_video_from_images(images_path,
                                out_path,
                                fps=framerate,
                                quality=quality,
                                codec=codec)

    def display_animation_voltage_synapses_in_morphology_3d(
            self,
            images_path,
            client,
            t_start=None,
            t_end=None,
            t_step=None,
            neuron_rotation=None,
            time_show_syn_activ=None,
            vmin=None,
            vmax=None,
            highlight_section=None,
            highlight_x=None,
            display=True,
            tpf=1):
        '''
        Creates a set of images where a neuron morphology color-coded with voltage together with synapse activations are
        shown for a set of time points. In each image the neuron rotates a bit (3 degrees) over its axis.
        These images are then put together into a python animation.
        The parameters :param:t_start, :param:t_end and :param:t_step will define the :param:self.time attribute

        Args:
            - images_path: path where the images for the gif will be generated
            - t_start: start time point of our time series visualization
            - t_end: last time point of our time series visualization
            - t_step: time between the different time points of our visualization
            - client: dask client for parallelization
            - neuron_rotation: rotation degrees of the neuron at each frame (in azimuth)
            - time_show_syn_activ: Time in the simulation during which a synapse activation is shown during the visualization
            - vmin: min voltages colorcoded in the cell morphology
            - vmax: max voltages colorcoded in the cell morphology (the lower vmax is, the stronger the APs are observed)
            - tpf: time per frame (in ms)
        '''
        assert self._has_simulation_data()
        self._update_times_to_show(t_start, t_end, t_step)
        if neuron_rotation is not None:
            self.neuron_rotation = neuron_rotation
        if time_show_syn_activ is not None:
            self.time_show_syn_activ = time_show_syn_activ
        if vmin is not None:
            self.vmin = vmin
        if vmax is not None:
            self.vmax = vmax
        self._timeseries_images_cell_voltage_synapses_in_morphology_3d(
            images_path,
            client,
            highlight_section=highlight_section,
            highlight_x=highlight_x)
        if display:
            display_animation_from_images(images_path, tpf, embedded=True)

    def write_vtk_frames(self,
                         out_name="frame",
                         out_dir=".",
                         t_start=None,
                         t_end=None,
                         t_step=None,
                         scalar_data=None):
        '''
        Format in which a cell morphology timeseries (color-coded with voltage) is saved to be visualized in paraview

        Todo:
            remove duplicate rows used to connect sections

        Args:
            - t_start: start time point of our time series visualization
            - t_end: last time point of our time series visualization
            - t_step: time between the different time points of our visualization
            - out_name: name of the file (not path, the file will be generated in out_dir)
            - out_dir: path where the images for the gif will be generated
        '''
        if scalar_data is not None and self._has_simulation_data():
            self._update_times_to_show(t_start, t_end, t_step)
            self._calc_voltage_timeseries()

        if scalar_data == None:
            self._write_vtk_frame(out_name,
                                  out_dir,
                                  time_point=0,
                                  scalar_data=None)
        elif scalar_data.lower() in ("voltage", "membrane voltage", "vm"):
            for i in range(len(self.times_to_show)):
                self._write_vtk_frame(out_name,
                                      out_dir,
                                      time_point=self.times_to_show[i],
                                      scalar_data=self.voltage_timeseries[i])
        else:
            raise NotImplementedError(
                "scalar data keyword not implemented, please pass one of the following: (None, vm, membrane voltage, voltage)"
            )


class CellMorphologyInteractiveVisualizer(CMVDataParser):
    """
    This class initializes from a cell object and extracts relevant Cell data to a format that lends itself easier to plotting.
    It contains useful methods for interactively visualizing a cell morphology, the voltage along its body, or ion channel dynamics.
    It relies on Dash and Plotly to do so.
    """

    def __init__(self,
                 cell,
                 align_trunk=True,
                 dash_ip=None,
                 show=True,
                 renderer="notebook_connected"):
        super().__init__(cell, align_trunk=align_trunk)
        if dash_ip is None:
            hostname = socket.gethostname()
            dash_ip = socket.gethostbyname(hostname)
        self.dash_ip = dash_ip
        self.show = show  # set to False for testing
        self.renderer = renderer
        """IP address to run dash server on."""

    def _get_interactive_cell(self, background_color="rgb(180,180,180)"):
        ''' 
        Setup plotly for rendering in notebooks.
        Shows an interactive 3D render of the Cell with NO data overlayed.

        Args:
            - background_color: just some grey by default

        Returns:
            plotly.graph_objs._figure.Figure: an interactive figure. Usually added to a ipywidgets.VBox object
        '''

        py.init_notebook_mode()
        pio.renderers.default = self.renderer  # TODO make argument
        transparent = "rgba(0, 0, 0, 0)"
        ax_layout = dict(backgroundcolor=transparent,
                         gridcolor=transparent,
                         showbackground=True,
                         zerolinecolor=transparent,
                         visible=False)

        # Create figure
        fig = px.scatter_3d(self.morphology,
                            x="x",
                            y="y",
                            z="z",
                            hover_data=['sec_n', "diameter"],
                            size="diameter")
        fig.update_traces(
            marker=dict(line=dict(width=0)))  # remove outline of markers
        fig.update_layout(
            scene=dict(
                xaxis=ax_layout,
                yaxis=ax_layout,
                zaxis=ax_layout,
                bgcolor=transparent  # turn off background for just the scene
            ),
            plot_bgcolor=background_color,
            paper_bgcolor=background_color,
            margin=dict(l=10, r=10, t=40, b=10))
        return fig

    def _get_interactive_plot_with_scalar_data(
            self,
            scalar_data_keyword,
            vmin=None,
            vmax=None,
            color_map='jet',
            background_color="rgb(180,180,180)"):
        """This is the main function to set up an interactive plot with scalar data overlayed.
        It fetches the scalar data of interest (usually membrane voltage, but others are possible; check with self.possible_scalars).
        It only fetches data for the time points specified in self.times_to_show, as only these timepoints will be plotted out.

        Args:
            scalar_data_keyword (str, optional): Scalar data to overlay on interactive plot. Defaults to None.
            vmin (float, optional): Minimum voltage to show. Defaults to None.
            vmax (float, optional): Maximum voltage to show. Defaults to None.
            background_color (str, optional): Background color of plot. Defaults to "rgb(180,180,180)".
            renderer (str, optional): Type of backend renderer to use for rendering the javascript/HTML VBox. Defaults to "notebook_connected".

        Returns:
            ipywidgets.VBox object: an interactive render of the cell.
        """
        self._update_times_to_show(self.t_start, self.t_end, self.t_step)
        if vmin is not None:
            self.vmin = vmin
        if vmax is not None:
            self.vmax = vmax
        sections = self.morphology['sec_n']

        if scalar_data_keyword.lower() in ("voltage", "membrane voltage", "vm"):
            # Prepare membrane voltage data
            self._calc_voltage_timeseries()
            scalar_data_per_section = np.array(self.voltage_timeseries).T
            # high resolution (takes long)
            # scalar_data_per_section = np.array([self._get_voltages_at_timepoint(
            #     t) for t in np.arange(self.t_start, self.t_end+self.dt, self.dt)]).T
            round_floats = 2
            scalar_data_per_time = {
                t: np.round(self.voltage_timeseries[t_idx], round_floats)
                for t_idx, t in enumerate(self.times_to_show)
            }

        else:
            # Prepare ion dynamics data
            assert scalar_data_keyword.lower() in (
                e.lower() for e in self.possible_scalars
            ), "Keyword {} is not associated with membrane voltage, and does not appear in the possible ion dynamic keywords: {}".format(
                scalar_data_keyword, self.possible_scalars)
            self._calc_ion_dynamics_timeseries(ion_keyword=scalar_data_keyword)
            scalar_data = self.scalar_data[scalar_data_keyword]
            scalar_data_per_section = np.array(scalar_data).T
            scalar_data_per_time = {
                t: self.scalar_data[scalar_data_keyword][t_idx]
                for t_idx, t in enumerate(self.times_to_show)
            }

        #------------ Create figure
        # Interactive cell
        fig_cell = self._get_interactive_cell(background_color=background_color)
        fig_cell.update_traces(name="morphology",
                               marker=dict(colorscale=color_map))
        fig_cell.add_trace(
            go.Scatter3d(x=[0],
                         y=[0],
                         z=[0],
                         name="selection",
                         marker=dict(color='yellow')))

        dcc_cell = dcc.Graph(figure=fig_cell, id="dcc_cell")

        # Voltage traces
        fig_trace = px.line(x=self.times_to_show,
                            y=scalar_data_per_section[0],
                            labels={
                                "x": "time (ms)",
                                "y": scalar_data_keyword
                            },
                            title="{} at soma".format(scalar_data_keyword))
        dcc_trace = dcc.Graph(figure=fig_trace, id="dcc_trace")

        # display the FigureWidget and slider with center justification
        slider = dcc.Slider(min=self.t_start,
                            max=self.t_end,
                            step=self.t_step,
                            value=self.t_start,
                            id="time-slider",
                            updatemode='drag',
                            marks=None,
                            tooltip={
                                "placement": "bottom",
                                "always_visible": True
                            })

        # Start dash app
        app = Dash(__name__)
        app.layout = html.Div(
            [dcc_cell, dcc_trace,
             html.Div(slider, id="output-container")])

        # update color scale
        @app.callback(
            Output('dcc_cell', 'figure'),
            Output('dcc_trace', 'figure'),
            inputs={
                "all_inputs": {
                    "time": Input("time-slider", "value"),
                    "click": Input("dcc_cell", "clickData"),
                    #"relayout": Input("dcc_cell", "relayoutData")
                }
            },
        )
        def _update(all_inputs):
            """
            Function that gets called whenever the slider gets changed. Requests the membrane voltages at a certain time point
            """
            c = ctx.args_grouping.all_inputs
            if c.click.triggered:
                clicked_point_properties = c.click.value["points"][0]
                point_ind = clicked_point_properties["pointNumber"]
                for e in ['x', 'y', 'z']:
                    # update the yellow highlight point
                    fig_cell.data[1][e] = [clicked_point_properties[e]]
                # update the voltage trace widget
                fig_trace.data[0]['y'] = scalar_data_per_section[point_ind]
                fig_trace.layout.title = "{} trace of point {}, section {}".format(
                    scalar_data_keyword, point_ind, int(sections[point_ind]))
            else:
                # triggered by either time slider or initial load
                time_point = c.time.value
                keys = np.array(sorted(list(scalar_data_per_time.keys())))
                closest_time_point = keys[np.argmin(np.abs(keys - time_point))]
                print('requested_timepoint', time_point, 'selected_timepoint',
                      closest_time_point)
                fig_cell.update_traces(marker={
                    "color": [
                        "white" if e is None else e
                        for e in scalar_data_per_time[closest_time_point]
                    ]
                },
                                       #selector=dict(name="morphology")
                                      )
                fig_cell.layout.title = "{} at time={} ms".format(
                    scalar_data_keyword, time_point)
                fig_trace.update_layout(shapes=[
                    dict(type='line',
                         yref='y domain',
                         y0=0,
                         y1=1,
                         xref='x',
                         x0=time_point,
                         x1=time_point)
                ],)
            return fig_cell, fig_trace

        return app

    def _display_interactive_morphology_only_3d(
            self, background_color="rgb(180,180,180)", highlight_section=None):
        ''' 
        Setup plotly for rendering in notebooks. Shows an interactive 3D render of the Cell with NO data overlayed.
        If you want to overlay scalar data, such as membrane voltage, please use :@function self.display_interactive_voltage_in_morphology_3d:

        Args:
            - background_color: just some grey by default
            - renderer

        Returns:
            ipywidgets.VBox object: an interactive render of the cell.
        '''
        df = self.morphology.copy()
<<<<<<< HEAD
        fig_cell = self._get_interactive_cell(
            background_color=background_color)
        if isinstance(highlight_section, int):
            fig_cell.add_traces(
                px.scatter_3d(df[df['sec_n'] == highlight_section], x="x", y="y", z='z',
                              hover_data=["x", "y", "z", 'sec_n', "diameter"], size="diameter")
                .update_traces(marker=dict(line=dict(width=0), color='red'))
                .data
            )
        elif isinstance(highlight_section, dict):
            for highlight_section_, color in highlight_section.items():
                fig_cell.add_traces(
                    px.scatter_3d(df[df['sec_n'] == highlight_section_], x="x", y="y", z='z',
                                  hover_data=["x", "y", "z", 'sec_n', "diameter"], size="diameter")
                    .update_traces(marker=dict(line=dict(width=0), color=color))
                    .data
                )
=======
        fig_cell = self._get_interactive_cell(background_color=background_color)
        if highlight_section:
            fig_cell.add_traces(
                px.scatter_3d(
                    df[df['sec_n'] == highlight_section],
                    x="x",
                    y="y",
                    z='z',
                    hover_data=["x", "y", "z", 'sec_n', "diameter"],
                    size="diameter").update_traces(
                        marker=dict(line=dict(width=0), color='red')).data)

>>>>>>> 2460e0db
        # create FigureWidget from figure
        # f = go.FigureWidget(data=fig_cell.data, layout=fig_cell.layout)
        return fig_cell

    def display_interactive_morphology_3d(self,
                                          data=None,
                                          background_color="rgb(180,180,180)",
                                          highlight_section=None,
                                          renderer="notebook_connected",
                                          t_start=None,
                                          t_end=None,
                                          t_step=None,
                                          vmin=None,
                                          vmax=None,
                                          color_map="jet"):
        """This method shows a plot with an interactive cell, overlayed with scalar data (if provided with the data argument).
        The parameters :param:t_start, :param:t_end and :param:t_step will define the :param:self.time attribute

        Args:
            data (str, optional): Scalar data to overlay on interactive plot. Defaults to None.
            background_color (str, optional): Background color of plot. Defaults to "rgb(180,180,180)".
            highlight_section (int, optional): If no scalar data is provided, this argument can be set to an integer, defining a section to highlight on the interactive plot. Defaults to None.
            renderer (str, optional): Type of backend renderer to use for rendering the javascript/HTML VBox. Defaults to "notebook_connected".
            t_start (float/int, optional): Starting time of the interactive visualisation. Defaults to None.
            t_end (float/int, optional): End time of the interactive visualisation. Defaults to None.
            t_step (float/int, optional): Time step between consecutive time points. Defaults to None.
            vmin (float, optional): Minimum voltage to show. Defaults to None.
            vmax (float, optional): Maximum voltage to show. Defaults to None.

        Returns:
            ipywidgets.VBox object: an interactive render of the cell.
        """
        self._update_times_to_show(t_start, t_end, t_step)
        pio.renderers.default = renderer
        if data is None:
            f = self._display_interactive_morphology_only_3d(
                background_color=background_color,
                highlight_section=highlight_section)
            # f is a FigureWidget
            if self.show:
                return f.show(renderer=renderer)
        else:
            f = self._get_interactive_plot_with_scalar_data(
                data,
                vmin=vmin,
                vmax=vmax,
                color_map=color_map,
                background_color=background_color)
            # f is a dash app
            if self.show:
                return f.run_server(debug=True,
                                    use_reloader=False,
                                    port=5050,
                                    host=self.dash_ip)
        return f  # show is not True, return the object without executing the method that shows it

    def display_interactive_voltage_in_morphology_3d(
            self,
            t_start=None,
            t_end=None,
            t_step=None,
            vmin=None,
            vmax=None,
            color_map='jet',
            background_color="rgb(180,180,180)",
            renderer="notebook_connected"):
        ''' 
        Wrapper function around display_interactive_morphology_3d. Usefule to have explicit parameter "voltage" in method name.
        Setup plotly for rendering in notebooks. Shows an interactive 3D render of the Cell with the following data overlayed:

        - Membrane voltage
        - Section ID
        - 3D Coordinates

        Args:
            - t_start: start time point of our time series visualization
            - t_end: last time point of our time series visualization
            - t_step: time between the different time points of our visualization
            - vmin: min voltages colorcoded in the cell morphology
            - vmax: max voltages colorcoded in the cell morphology (the lower vmax is, the stronger the APs are observed)
            - color_map: voltage color map
            - background_color: just some grey by default
            - renderer

        Returns:
            ipywidgets.VBox object: an interactive render of the cell.

        Todo:
            add synapse activations!
            add dendritic and somatic AP as secondary subplot
        '''
        return self.display_interactive_morphology_3d(
            data="voltage",
            t_start=t_start,
            t_end=t_end,
            t_step=t_step,
            vmin=vmin,
            vmax=vmax,
            color_map=color_map,
            background_color=background_color,
            renderer=renderer)

    def display_interactive_ion_dynamics_in_morphology_3d(
            self,
            ion_keyword="Ca_HVA.ica",
            t_start=None,
            t_end=None,
            t_step=None,
            vmin=None,
            vmax=None,
            color_map='jet',
            background_color="rgb(180,180,180)",
            renderer="notebook_connected"):
        ''' 
        Setup plotly for rendering in notebooks. Shows an interactive 3D render of the Cell with the following data overlayed:

        - Ion channel dynamics
        - Section ID
        - 3D Coordinates

        Args:
            - ion_dynamics: keyword to specify which ion channel dynamic to plot. Either the name of a rangeVar
            - t_start: start time point of our time series visualization
            - t_end: last time point of our time series visualization
            - t_step: time between the different time points of our visualization
            - vmin: min voltages colorcoded in the cell morphology
            - vmax: max voltages colorcoded in the cell morphology (the lower vmax is, the stronger the APs are observed)
            - color_map: voltage color map
            - background_color: just some grey by default
            - renderer

        Returns:
            ipywidgets.VBox object: an interactive render of the cell.
        '''
        return self.display_interactive_morphology_3d(
            data=ion_keyword,
            t_start=t_start,
            t_end=t_end,
            t_step=t_step,
            vmin=vmin,
            vmax=vmax,
            color_map=color_map,
            background_color=background_color,
            renderer=renderer)


@dask.delayed
def plot_cell_voltage_synapses_in_morphology_3d(morphology,
                                                voltage,
                                                synapses,
                                                time_point,
                                                save,
                                                population_to_color_dict,
                                                azim=0,
                                                dist=10,
                                                elev=30,
                                                roll=0,
                                                vmin=-75,
                                                vmax=-30,
                                                synapse_legend=True,
                                                voltage_legend=True,
                                                time_offset=0,
                                                dpi=72,
                                                highlight_section=None,
                                                highlight_x=None,
                                                highlight_arrow_args=None,
                                                show_synapses=True,
                                                background_color="#FFFFFF"):
    '''
    Creates a python plot of the cell morphology in 3D color-coded with voltage, and where the synapse activations
    are shown for a particular time point.
    Dask delayed function useful for parallelization of images generation. This dask delayed function cannot be part of the
    visualization class, dask does not allow it because this class has a cell object as an attribute and dask cannot serialize it,
    if the cell object wasn't an attribute this function could be a class method.

    Todo:
        find for a possible solution.

    Args:
        - morphology: pandas dataframe with points. Each point contains the x, y and z coordinates, a diameter and the section
          of the neuron to which that point belongs. Each section of a neuron is limited by a branching point or the end of 
          the neuron morphology.
        - voltage: voltage of the neuron along its morphology for a particular time point. Each element corresponds to the 
          voltage at each point of the neuron morphology (indexes match to the ones in the morphology dataframe).
        - synapses: active synapses for a particular time point. Dictionary where each key is the type of population
          and the value a list of the coordinates where each synapse of that population is located.
        - time_point: time point of the simulation which we want to visualize
        - save: path where the plot will be saved
        - population_to_color_dict: dictionary that indicates in which color each input population synapse will be shown.
        - azim: int or float: Azimuth of the projection in degrees. Default: 0
        - dist: int or float: distance of the camera to the object. Default: 10
        - elev: int or float: elevation of the camera above the equatorial plane in degrees. Default: 30
        - vmin: min voltages colorcoded in the cell morphology
        - vmax: max voltages colorcoded in the cell morphology (the lower vmax is, the stronger the APs are observed)
        - voltage_legend: whether the voltage legend should appear in the plot
        - synapse_legend: whether the synapse activations legend should appear in the plot
    '''

    # Plot morphology with colorcoded voltage
    cmap = mpl.cm.ScalarMappable(norm=mpl.colors.Normalize(vmin=vmin,
                                                           vmax=vmax),
                                 cmap=plt.get_cmap('jet'))
    fig = plt.figure(figsize=(15, 15), dpi=dpi, facecolor=background_color)
    ax = plt.axes(projection='3d', proj_type='ortho')
    ax.set_facecolor(background_color)
    section_numbers = np.unique(morphology['sec_n'].values)
    for sec_n in section_numbers:
        points = morphology.loc[morphology['sec_n'] == sec_n]
        if sec_n == 0:  # soma
            color = (voltage[0] - vmin) / (vmax - vmin)
            linewidth = points.loc[0]['diameter'] * 1.5 + 0.2
            ax.plot3D([points.loc[0]['x']], [points.loc[0]['y']],
                      [points.loc[0]['z']],
                      color=mpl.cm.jet(color),
                      lw=linewidth)
        else:
            for i, j in zip(points.index[:-1], points.index[1:]):
                color = ((voltage[i] + voltage[j]) / 2 - vmin) / (vmax - vmin)
                linewidth = (points.loc[i]['diameter'] +
                             points.loc[j]['diameter']) / 2 * 1.5 + 0.2
                ax.plot3D([points.loc[i]['x'], points.loc[j]['x']],
                          [points.loc[i]['y'], points.loc[j]['y']],
                          [points.loc[i]['z'], points.loc[j]['z']],
                          color=mpl.cm.jet(color),
                          lw=linewidth)

    # Plot synapse activations
    if show_synapses:
        for population in synapses.keys():
            for synapse in synapses[population]:
                color = population_to_color_dict[population]
                ax.scatter3D(synapse[0],
                             synapse[1],
                             synapse[2],
                             color=color,
                             edgecolors='grey',
                             s=75)

    if highlight_section is not None or highlight_x is not None:
        for i, (secID, secx) in enumerate(highlight_section):
            haa = None if highlight_arrow_args is None else highlight_arrow_args[
                i]
            draw_arrow(morphology, ax, secID, secx, haa)

    ax.set_xticks([])
    ax.set_yticks([])
    ax.set_zticks([])
    plt.axis('off')

    # Add legends
    if synapse_legend:
        for key in population_to_color_dict.keys():
            if key != 'inactive':
                ax.scatter3D([], [], [],
                             color=population_to_color_dict[key],
                             label=key,
                             edgecolor='grey',
                             s=75)
    if voltage_legend:
        cbaxes = fig.add_axes([0.64, 0.13, 0.05, 0.5])  # 0.64, 0.2, 0.05, 0.5
        fig.colorbar(mpl.cm.ScalarMappable(norm=mpl.colors.Normalize(vmin=vmin,
                                                                     vmax=vmax),
                                           cmap=mpl.cm.jet),
                     ax=cbaxes,
                     orientation='vertical',
                     label='mV',
                     fraction=0.2)  # , fraction=0.015, pad=-0.25)
        plt.axis('off')
    # Time always visible
    ax.legend(
        frameon=False,
        bbox_to_anchor=(-0.1715, 0.65, 1., .1),
        fontsize=12,  # -0.1715, 0.75, 1., .1
        title='Time = {}ms\n\n'.format(np.around(time_point - time_offset, 1)),
        title_fontsize=12)

    ax.azim = azim
    ax.dist = dist
    ax.elev = elev
    ax.roll = roll
    ax.set_box_aspect([
        ub - lb
        for lb, ub in (getattr(ax, 'get_{}lim'.format(a))() for a in 'xyz')
    ])

    plt.savefig(save, facecolor=fig.get_facecolor(), edgecolor='none',
                dpi=dpi)  # ,bbox_inches='tight')
    plt.close()<|MERGE_RESOLUTION|>--- conflicted
+++ resolved
@@ -1446,7 +1446,6 @@
             ipywidgets.VBox object: an interactive render of the cell.
         '''
         df = self.morphology.copy()
-<<<<<<< HEAD
         fig_cell = self._get_interactive_cell(
             background_color=background_color)
         if isinstance(highlight_section, int):
@@ -1464,20 +1463,6 @@
                     .update_traces(marker=dict(line=dict(width=0), color=color))
                     .data
                 )
-=======
-        fig_cell = self._get_interactive_cell(background_color=background_color)
-        if highlight_section:
-            fig_cell.add_traces(
-                px.scatter_3d(
-                    df[df['sec_n'] == highlight_section],
-                    x="x",
-                    y="y",
-                    z='z',
-                    hover_data=["x", "y", "z", 'sec_n', "diameter"],
-                    size="diameter").update_traces(
-                        marker=dict(line=dict(width=0), color='red')).data)
-
->>>>>>> 2460e0db
         # create FigureWidget from figure
         # f = go.FigureWidget(data=fig_cell.data, layout=fig_cell.layout)
         return fig_cell
