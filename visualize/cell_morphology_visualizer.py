--- conflicted
+++ resolved
@@ -49,19 +49,11 @@
         self.line_pairs = []  # initialised below
         """Pairs of point indices that define a line, i.e. some cell segment"""
         soma = [section for section in cell.sections if section.label == "Soma"][0]
-<<<<<<< HEAD
         self.soma = self.cell.soma
         self.soma_center = np.mean(soma.pts, axis=0)
 
         self.morphology = self._get_morphology(cell)  # a pandas DataFrame
         self.n_sections = len(cell.sections)
-=======
-        self.soma = self.cell["sections"][0]
-        self.soma_center = np.mean(soma.pts, axis=0)
-
-        self.morphology = self._get_morphology(cell)  # a pandas DataFrame
-        self.n_sections = max(self.morphology['section'])
->>>>>>> 05031dc2
         
         """A pd.DataFrame containing point information, diameter and section ID"""
         self.rotation_with_zaxis = None
@@ -136,11 +128,7 @@
             self._init_simulation_data()
     
     def _has_simulation_data(self):
-<<<<<<< HEAD
         return len(self.soma.recVList[0]) > 0
-=======
-        return len(self.soma["recVList"][0]) > 0
->>>>>>> 05031dc2
 
     def _init_simulation_data(self):
         # Max and min voltages colorcoded in the cell morphology
@@ -225,26 +213,16 @@
         for sec_n, sec in enumerate(cell.sections):
             if sec.label == 'Soma':
                 x, y, z = self.soma_center
-<<<<<<< HEAD
                 # soma size
                 mn, mx = np.min(cell.soma.pts, axis=0), np.max(cell.soma.pts, axis=0)
                 d_range = [mx_ - mn_ for mx_, mn_ in zip(mx, mn)]
                 d = max(d_range)
                 points.append([x, y, z, d, sec_n, 0])
-=======
-                # # soma size
-                mn, mx = np.min(cell.soma.pts, axis=0), np.max(cell.soma.pts, axis=0)
-                d_range = [mx_ - mn_ for mx_, mn_ in zip(mx, mn)]
-                d = max(d_range)
-                points.append([x, y, z, d, 0, 0])
-                continue
->>>>>>> 05031dc2
             elif sec.label in ['AIS', 'Myelin']:
                 continue
             else:
                 # Point that belongs to the previous section: first point of this section
                 x, y, z = sec.parent.pts[-1]
-<<<<<<< HEAD
                 n_seg_parent = len([seg.x for seg in sec.parent])
                 d = sec.parent.diamList[-1]
                 points.append([x, y, z, d, sec_n, 0])
@@ -260,24 +238,6 @@
 
         morphology = pd.DataFrame(
             points, columns=['x', 'y', 'z', 'diameter', 'sec_n', 'seg_n'])
-=======
-                x_in_sec = [seg.x for seg in sec.parent][-1]
-                d = sec.parent.diamList[-1]
-                points.append([x, y, z, d, 0])
-
-                xs_in_sec = [seg.x for seg in sec]
-                n_segments = len(xs_in_sec)
-                for i, pt in enumerate(sec.pts):
-                    seg_n = i % len(sec.pts)//n_segments
-                    # Points within the same section
-                    x, y, z = pt
-                    d = sec.diamList[i]
-                    rp = sec.relPts[i]
-                    points.append([x, y, z, d, rp, sec_n, seg_n])
-
-        morphology = pd.DataFrame(
-            points, columns=['x', 'y', 'z', 'diameter', 'relPts', 'section', 'seg_n'])
->>>>>>> 05031dc2
         t2 = time.time()
         print('Initialised simulation data in {} seconds'.format(np.around(t2-t1, 2)))
         return morphology
@@ -291,7 +251,6 @@
          - time_point: time point from which we want to gather the voltage
         '''
         n_sim_point = np.argmin(np.abs(self.simulation_times - time_point))
-<<<<<<< HEAD
         voltage_points = np.empty(len(self.morphology) + self.n_sections - 1)  # pre-allocate memory
         voltage_points[0] = self.soma.recVList[0][n_sim_point]
         i = 1  # keeps track of which index to fill in voltage_points
@@ -303,42 +262,6 @@
                 seg_n = int(n_segs * n / len(sec.pts))
                 voltage_points[i] = sec.recVList[seg_n][n_sim_point]
                 i += 1
-=======
-        voltage_points = []
-        for sec_n, sec in enumerate(self.cell["sections"]):
-            if sec["label"] in ['AIS', 'Myelin']:
-                continue
-            
-            sec_morphology = self.morphology[self.morphology["section"] == sec_n]
-            
-            # Add voltage at the last point of the previous section
-            if sec["label"].lower() != "soma":
-                sec_parent = self.cell["sections"][sec["parent_id"]]
-                voltage_points.append(sec_parent['recVList'][-1][n_sim_point])
-
-            # Compute segments limits (voltage is measured at the middle of each segment, not section)
-            segs_limits = [0]
-            n_segments = len(sec_morphology)
-            for j, seg_n in enumerate(sec_morphology['seg_n']):
-                x = seg_n / n_segments
-                segs_limits.append(segs_limits[j]+(x-segs_limits[j])*2)
-
-            # Map the segments to section points to assign a voltage to each line connecting 2 points
-            current_seg = 0
-            next_seg_flag = False
-            rel_points = sec_morphology['relPts'].values
-            for i in range(len(sec_morphology)):
-                if i != 0:
-                    if next_seg_flag:
-                        current_seg += 1
-                        next_seg_flag = False
-                    if rel_points[i-1] < segs_limits[current_seg+1] < rel_points[i]:
-                        if rel_points[i] - segs_limits[current_seg+1] > segs_limits[current_seg+1] - rel_points[i-1]:
-                            current_seg += 1
-                        else:
-                            next_seg_flag = True
-                voltage_points.append(sec['recVList'][current_seg][n_sim_point])
->>>>>>> 05031dc2
         return voltage_points
 
     def _get_ion_dynamic_at_timepoint(self, time_point, ion_keyword):
@@ -350,8 +273,9 @@
         '''
         n_sim_point = np.argmin(np.abs(self.simulation_times - time_point))
         ion_points = []
-<<<<<<< HEAD
         for sec_n, sec in enumerate(self.cell.sections):
+            if sec["label"] in ['AIS', 'Myelin']:
+        for sec_n, sec in enumerate(self.cell['sections']):
             if sec["label"] in ['AIS', 'Myelin']:
                 continue
 
@@ -366,13 +290,6 @@
                 else:
                     ion_points.append(
                         sec_parent.recordVars[ion_keyword][-1][n_sim_point])
-=======
-        for sec_n, sec in enumerate(self.cell['sections']):
-            if sec["label"] in ['AIS', 'Myelin']:
-                continue
-
-            sec_morphology = self.morphology[self.morphology["section"] == sec_n]
->>>>>>> 05031dc2
 
             # Add ion dynamics at the last point of the previous section
             if sec["label"].lower() != "soma":
@@ -461,11 +378,7 @@
 
         assert ion_keyword in self.possible_scalars, \
             "Ion keyword not recognised. Possible keywords are: " + str(self.possible_scalars)
-<<<<<<< HEAD
         assert any([ion_keyword in sec["recordVars"].keys() for sec in self.cell.sections]), \
-=======
-        assert any([ion_keyword in sec["recordVars"].keys() for sec in self.cell["sections"]]), \
->>>>>>> 05031dc2
             "No sections found with ion dynamics for ion keyword " + ion_keyword
 
         if ion_keyword in self.scalar_data.keys():
@@ -513,13 +426,8 @@
 
         synapses = {'INT': [], 'L4ss': [], 'L5st': [],
                     'L5tt': [], 'L6CC': [], 'VPM': [], 'L23': []}
-<<<<<<< HEAD
         for population in self.cell.synapses.keys():
             for synapse in self.cell.synapses[population]:
-=======
-        for population in self.cell["synapses"].keys():
-            for synapse in self.cell['synapses'][population]:
->>>>>>> 05031dc2
                 if synapse["preCell"] is None:
                     continue
                 for spikeTime in synapse["preCell"]["spikeTimes"]:
@@ -618,10 +526,7 @@
         """Rotation degrees of the neuron at each frame during timeseries visualization (in azimuth)"""
         self.dpi = 72
         """Image quality"""
-<<<<<<< HEAD
         self.background_color = (1, 1, 1, 1)  # white
-=======
->>>>>>> 05031dc2
 
         self.show_synapses = True
         """Whether or not to show the synapses on the plots that support this. Can be turned off manually here for e.g. testing purposes."""
@@ -632,11 +537,7 @@
         self.highlight_arrow_args=None
         """Additional arguments for the arrow. See available kwargs on https://matplotlib.org/3.1.1/api/_as_gen/matplotlib.patches.Arrow.html#matplotlib.patches.Arrow"""
 
-<<<<<<< HEAD
     def _plot_cell_voltage_synapses_in_morphology_3d(self, synapses, time_point, save='', plot=True,
-=======
-    def _plot_cell_voltage_synapses_in_morphology_3d(self, voltage, synapses, time_point, save='', plot=True,
->>>>>>> 05031dc2
                                                      highlight_section=None, highlight_x=None, show_synapses=True):
         '''
         Creates a python plot of the cell morphology in 3D color-coded with voltage, and where the synapse activations
@@ -761,11 +662,7 @@
                 azim=self.azim, dist=self.dist, roll=self.roll, elev=self.elev, vmin=self.vmin, vmax=self.vmax,
                 voltage_legend=self.voltage_legend, synapse_legend=self.synapse_legend, time_offset=self.time_offset, dpi=self.dpi,
                 highlight_section=highlight_section, highlight_x=highlight_x, highlight_arrow_args=self.highlight_arrow_args, 
-<<<<<<< HEAD
                 show_synapses = self.show_synapses, background_color=self.background_color))
-=======
-                show_synapses = self.show_synapses))
->>>>>>> 05031dc2
             self.azim += self.neuron_rotation
         self.azim = azim_
         futures = client.compute(out)
@@ -826,13 +723,8 @@
             lines_str = ""
             n_lines = 0
             n_comps = 0
-<<<<<<< HEAD
             for sec_n in range(len(self.cell.sections)):
                 points_this_sec = self.morphology[self.morphology['sec_n'] == sec_n].index.values
-=======
-            for sec_n in range(len(self.cell['sections'])):
-                points_this_sec = self.morphology[self.morphology['section'] == sec_n].index.values
->>>>>>> 05031dc2
                 if len(points_this_sec) > 0:
                     n_lines += 1
                     n_comps += 1
@@ -1465,11 +1357,7 @@
                                                 azim=0, dist=10, elev=30, roll=0, vmin=-75, vmax=-30,
                                                 synapse_legend=True, voltage_legend=True, time_offset=0, dpi=72, 
                                                 highlight_section=None, highlight_x=None, highlight_arrow_args=None,
-<<<<<<< HEAD
                                                 show_synapses = True, background_color="#FFFFFF"):
-=======
-                                                show_synapses = True):
->>>>>>> 05031dc2
     '''
     Creates a python plot of the cell morphology in 3D color-coded with voltage, and where the synapse activations
     are shown for a particular time point.
