--- conflicted
+++ resolved
@@ -1,10 +1,5 @@
-<<<<<<< HEAD
-"""
-Visualization toolbox. Provides modules for visualizing cell morphologies, ion currents, membrane voltage, rasterplots, PSTHs..
-=======
 """Visualization toolbox. 
 Provides modules for efficiently visualizing cell morphologies, ion currents, voltage traces, rasterplots, histograms, and PSTHs.
->>>>>>> a6f82104
 """
 
 from .cell_morphology_visualizer import CellMorphologyVisualizer
