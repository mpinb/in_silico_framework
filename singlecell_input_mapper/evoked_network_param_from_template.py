--- conflicted
+++ resolved
@@ -584,7 +584,6 @@
         nwParamCluster.save(clusterOutFileName)
 
 
-<<<<<<< HEAD
 def whisker_evoked_PSTH(
         column, 
         deflectedWhisker, 
@@ -603,18 +602,6 @@
 
     Returns:
         
-=======
-def whisker_evoked_PSTH(column, deflectedWhisker, cellType):
-    """Read the PSTHs of a given :paramref:`cellType` in a :paramref:`column` for a given :paramref:`deflectedWhisker`.
-    
-    Args:
-        column (str): Column of the cell.
-        deflectedWhisker (str): Whisker that was deflected.
-        cellType (str): Type of the cell.
-        
-    Returns:
-        dict: PSTH of the cell in column :paramref:`column` and of type :paramref:`cellType` when whisker :paramref:`deflectedWhisker` was deflected.
->>>>>>> 86eb9ebc
     """
     columns = list(surroundColumns[deflectedWhisker].keys())
     evokedTypes = list(evokedTemplates.keys())
