"""Map synapses onto a postsynaptic cell.

This module provides a full pipeline for creating dense connectome models
of the rat barrel cortex, based on methods and data presented in 
:cite:t:`Udvary_Harth_Macke_Hege_De_Kock_Sakmann_Oberlaender_2022`.

This runfile assumes you have downloaded and extracted the barrel cortex model data from
https://dataverse.harvard.edu/dataset.xhtml?persistentId=doi:10.7910/DVN/JZPULNa.
If this is not the case, please consult ``installer/download_bc_model`` and extract.

Attention:
    This file is specific to the barrel cortex model data. If you want to use it for other data,
    you need to adapt the paths to the data accordingly. This runfile can serve as a template.

Inputs:

- Morphology of the post-synaptic neuron
- 3D field of synapse densities or synapse counts.
- Number of cells per cell type in the brain area of interest.
- Connections spreadsheet containing PST length/area constants of 
  the post-synaptic cell for normalization.
- Bouton locations of individual axon tracings.

Attention:
    This runfile has default values for the barrel cortex, and so assumes that you have downloaded 
    and extracted the barrel cortex model data from
    https://dataverse.harvard.edu/dataset.xhtml?persistentId=doi:10.7910/DVN/JZPULNa.
    If this is not the case, please consult ``installer/download_bc_model`` and extract,
    or adapt the paths in this file to your data.

This module then uses :py:class:`~singlecell_input_mapper.singlecell_input_mapper.network_embedding.NetworkMapper`
to assign synapses to a single post-synaptic cell morphology, based on the inputs mentioned above.
This happens according to the following pipeline:

1. The bouton density field and PST density fields are converted to scalar fields with defined voxel resolution.
2. Calculates the overlap between these voxels and the dendrites of the postsynaptic neuron morphology 
   using Liang-Barsky clipping :cite:`liang1984new`. Only these voxels are further considered for potential synapses.
3. Calculates a synapse density field by multiplying the bouton density field with the PST density fields
   at these voxels.
4. Normalizes the previous synapse density fields using cell-type specific PST length/area constraints and the number of 
   cells per cell type.
5. Poisson samples synapses from this normalized synapse density field to realize synapses. 
   These are randomly placed onto the dendritic branch within that voxel. One such sample is called an "anatomical realization".
6. (optional) Repeat steps 4 and 5 to create a collection of anatomical realizations. 

Density meshes are accessed using :py:class:`~singlecell_input_mapper.singlecell_input_mapper.scalar_field.ScalarField`.
:py:class:`~singlecell_input_mapper.singlecell_input_mapper.synapse_mapper.SynapseMapper` makes use of 
:py:class:`~singlecell_input_mapper.singlecell_input_mapper.synapse_mapper.SynapseDensity` for steps 2, 3 and 4,
and finalizes step 5 by itself.

Outputs:

- summary file containing information about number and presynaptic type
  and column of anatomical synapses
- AmiraMesh landmark file containing 3D synapse locations of anatomical
  synapses of each presynaptic type and column
- Synapse location (:ref:`syn_file_format`) and connectivity (:ref:`con_file_format`) file compatible with :py:mod:`simrun`.
"""

from __future__ import absolute_import

import glob
import logging
import os.path
import sys
import time

import getting_started

from . import singlecell_input_mapper as sim

logger = logging.getLogger("ISF").getChild(__name__)

__author__ = "Robert Egger"

# ===============================================================================
# This is the only line that needs to be adapted to your system.
# Change the string 'prefix' to the folder where all anatomical data is
# located on your system (assuming you just unpack the data and do not change
# the directory structure)
# ===============================================================================
prefix = os.path.join(os.path.dirname(getting_started.parent), "barrel_cortex")

# ===============================================================================
# If you change the directory structure of the anatomical input data,
# you need to update the following lines accordingly.
# Otherwise, you can leave everything from here on as is.
# ===============================================================================
numberOfCellsSpreadsheetName = os.path.join(prefix, "nrCells.csv")
connectionsSpreadsheetName = os.path.join(prefix, "ConnectionsV8.csv")
ExPSTDensityName = os.path.join(prefix, "PST/EXNormalizationPSTs.am")
InhPSTDensityName = os.path.join(prefix, "PST/INHNormalizationPSTs.am")
<<<<<<< HEAD
boutonDensityFolderName = "singleaxon_boutons_ascii"
=======
boutonDensityFolderName = os.path.join(prefix, "singleaxon_boutons_ascii")
>>>>>>> 3df763a3

exTypes = (
    "VPM",
    "L2",
    "L34",
    "L4py",
    "L4sp",
    "L4ss",
    "L5st",
    "L5tt",
    "L6cc",
    "L6ccinv",
    "L6ct",
)
inhTypes = (
    "SymLocal1",
    "SymLocal2",
    "SymLocal3",
    "SymLocal4",
    "SymLocal5",
    "SymLocal6",
    "L1",
    "L23Trans",
    "L45Sym",
    "L45Peak",
    "L56Trans",
)


def map_singlecell_inputs(
    cellName,
    cellTypeName,
    nrOfSamples=50,
    numberOfCellsSpreadsheetName=numberOfCellsSpreadsheetName,
    connectionsSpreadsheetName=connectionsSpreadsheetName,
    ExPSTDensityName=ExPSTDensityName,
    InhPSTDensityName=InhPSTDensityName,
    boutonDensityFolderName=boutonDensityFolderName,
):
    """Map inputs to a single cell morphology.

    These inputs need to be organized per anatomical structure. Anatomical structures
    can be arbitrary spatial regions of the brain tissue, or anatomically well-defined
    areas, e.g. barrels in a barrel cortex.

    Steps:

    1. Loads in the data:

        - Cell morphology
        - Number of cells per cell type
        - Connection probabilities between cell types
        - PST densities for normalization of innervation calculations

    2. Loads in the bouton densities:

        - For each anatomical area
        - For each presynaptic cell type

    3. Creates a scalar field (:py:class:`~singlecell_input_mapper.singlecell_input_mapper.scalar_field.ScalarField`)
       for each bouton density.
    4. Creates a :py:class:`~singlecell_input_mapper.singlecell_input_mapper.network_embedding.NetworkMapper` object.
    5. Creates a network embedding for the cell using
       :py:meth:`~singlecell_input_mapper.singlecell_input_mapper.network_embedding.NetworkMapper.create_network_embedding`.

    The naming of each anatomical area needs to be consistent between:

    - The number of cells per cell type spreadsheet
    - The bouton folders containing axon traces

    Args:
        cellName (str):
            path to a :ref:`hoc_file_format` file containing the morphology of the cell.
        cellTypeName (str):
            name of the postsynaptic cell type.
        nrOfSamples (int):
            number of samples to use for the network embedding.
        numberOfCellsSpreadsheetName (str):
            Path to the a spreadsheet, containing each neuropil structures as columns, and celltypes row indices.
            Values indicate how much of each celltype was found in each neuropil structure.
        connectionsSpreadsheetName (str):
            Path to a spreadsheet, containing the connection probabilities between each presynaptic and postsynaptic cell type.
        ExPSTDensityName (str):
            Path to the PST density file for excitatory synapses.
        InhPSTDensityName (str):
            Path to the PST density file for inhibitory synapses.
        boutonDensityFolderName:
            A directory containing the following subdirectory structure:
            anatomical_area/presynaptic_cell_type/\*.am

    Returns:
        None. Writes the results to disk.
    """
    if not (cellTypeName in exTypes) and not (cellTypeName in inhTypes):
        errstr = "Unknown cell type %s!"
        raise TypeError(errstr)

    startTime = time.time()

    logger.info("Loading cell morphology")
    parser = sim.CellParser(cellName)
    parser.spatialgraph_to_cell()
    singleCell = parser.get_cell()  # This is a sim.Cell, not scp.cell

    # --------------------- Read in data ---------------------
    logger.info("Loading spreadsheets and bouton/PST densities...")
    logger.info(
        "    Loading numberOfCells spreadsheet {:s}".format(
            numberOfCellsSpreadsheetName
        )
    )
    numberOfCellsSpreadsheet = sim.read_celltype_numbers_spreadsheet(
        numberOfCellsSpreadsheetName
    )
    logger.info(
        "    Loading connections spreadsheet {:s}".format(connectionsSpreadsheetName)
    )
    connectionsSpreadsheet = sim.read_connections_spreadsheet(
        connectionsSpreadsheetName
    )
    logger.info("    Loading PST density {:s}".format(ExPSTDensityName))
    ExPSTDensity = sim.read_scalar_field(ExPSTDensityName)
    ExPSTDensity.resize_mesh()
    logger.info("    Loading PST density {:s}".format(InhPSTDensityName))
    InhPSTDensity = sim.read_scalar_field(InhPSTDensityName)
    InhPSTDensity.resize_mesh()
    boutonDensities = {}
    anatomical_areas = list(numberOfCellsSpreadsheet.keys())
    preCellTypes = numberOfCellsSpreadsheet[anatomical_areas[0]]

    # --------------------- Load bouton densities ---------------------
    for anatomical_area in anatomical_areas:
        # boutonDensities is a dictionary with anatomical areas as keys
        # and as value another dictionary mapping the presyn celltype to
        # scalar fields of boutons
        boutonDensities[anatomical_area] = {}
        for preCellType in preCellTypes:
            boutonDensities[anatomical_area][preCellType] = []
            boutonDensityFolder = os.path.join(
<<<<<<< HEAD
                prefix, boutonDensityFolderName, anatomical_area, preCellType
            )
=======
                boutonDensityFolderName, anatomical_area, preCellType
            )
            assert os.path.exists(boutonDensityFolder), "Could not find bouton density folders of the barrel cortex model. Did you download and extract the barrel cortex model?"
>>>>>>> 3df763a3
            boutonDensityNames = glob.glob(os.path.join(boutonDensityFolder, "*"))
            logger.debug(
                "    Loading {:d} bouton densities from {:s}".format(
                    len(boutonDensityNames), boutonDensityFolder
                )
            )
            for densityName in boutonDensityNames:
                boutonDensity = sim.read_scalar_field(densityName)
                boutonDensity.resize_mesh()
                boutonDensities[anatomical_area][preCellType].append(boutonDensity)

    inputMapper = sim.NetworkMapper(
        singleCell,
        cellTypeName,
        numberOfCellsSpreadsheet,
        connectionsSpreadsheet,
        ExPSTDensity,
        InhPSTDensity,
    )
    inputMapper.exCellTypes = exTypes
    inputMapper.inhCellTypes = inhTypes
    inputMapper.create_network_embedding(
        cellName, boutonDensities, nrOfSamples=nrOfSamples
    )

    endTime = time.time()
    duration = (endTime - startTime) / 60.0
    logger.info("Runtime: {:.1f} minutes".format(duration))


if __name__ == "__main__":
    if len(sys.argv) == 3:
        fname = sys.argv[1]
        cellTypeName = sys.argv[2]
        map_singlecell_inputs(fname, cellTypeName)
    else:
        print(
            "Usage: python map_singlecell_inputs.py [morphology filename] [postsynaptic cell type name]"
        )<|MERGE_RESOLUTION|>--- conflicted
+++ resolved
@@ -90,11 +90,7 @@
 connectionsSpreadsheetName = os.path.join(prefix, "ConnectionsV8.csv")
 ExPSTDensityName = os.path.join(prefix, "PST/EXNormalizationPSTs.am")
 InhPSTDensityName = os.path.join(prefix, "PST/INHNormalizationPSTs.am")
-<<<<<<< HEAD
-boutonDensityFolderName = "singleaxon_boutons_ascii"
-=======
 boutonDensityFolderName = os.path.join(prefix, "singleaxon_boutons_ascii")
->>>>>>> 3df763a3
 
 exTypes = (
     "VPM",
@@ -234,14 +230,9 @@
         for preCellType in preCellTypes:
             boutonDensities[anatomical_area][preCellType] = []
             boutonDensityFolder = os.path.join(
-<<<<<<< HEAD
-                prefix, boutonDensityFolderName, anatomical_area, preCellType
-            )
-=======
                 boutonDensityFolderName, anatomical_area, preCellType
             )
             assert os.path.exists(boutonDensityFolder), "Could not find bouton density folders of the barrel cortex model. Did you download and extract the barrel cortex model?"
->>>>>>> 3df763a3
             boutonDensityNames = glob.glob(os.path.join(boutonDensityFolder, "*"))
             logger.debug(
                 "    Loading {:d} bouton densities from {:s}".format(
