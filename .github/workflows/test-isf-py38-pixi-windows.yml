--- conflicted
+++ resolved
@@ -59,11 +59,7 @@
 
           Write-Host "Launching Dask workers..."
           Start-Process -NoNewWindow -FilePath pixi `
-<<<<<<< HEAD
             -ArgumentList "r dask-worker localhost:8786 --nthreads 1 --nprocs 10 --memory-limit=5GB --local-directory=." `
-=======
-            -ArgumentList "r dask-worker localhost:8786 --nthreads 1 --nprocs 5 --memory-limit=100e15 --local-directory=." `
->>>>>>> 5286a5c8
             -RedirectStandardOutput ".\tests\logs\dask_workers_out${{ github.run_id }}.log" `
             -RedirectStandardError ".\tests\logs\dask_workers_err${{ github.run_id }}.log"
 
