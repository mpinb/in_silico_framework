--- conflicted
+++ resolved
@@ -1,13 +1,7 @@
 name: Py 2.7
 on:
-<<<<<<< HEAD
   push:
     branches: [ 'master' , 'testing' , 'develop']
-=======
-  pull_request:  # run on the PR base to check if the changes work before merging.
-    # Note that this will also run upon any activity in the PR
-    branches: [ 'master', 'develop' , 'testing' , 'mdbv2_compatibility']
->>>>>>> a2199be5
     paths-ignore:
       - README.md  # don't run workflow when README changes
       - CHANGELOG.md # Should never be edited anyway
