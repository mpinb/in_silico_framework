<<<<<<< HEAD
"""
Created October 2023

@authors: Arco Bast, Bjorge Meulemeester
"""

import os
import string
import warnings
import json
import threading
import random
import shutil
import inspect
import datetime
import importlib
from .IO import LoaderDumper
from . import _module_versions
VC = _module_versions.version_cached
from ._version import get_versions
from model_data_base.IO.LoaderDumper import to_cloudpickle, just_create_folder, just_create_mdb_v2, shared_numpy_store
from . import model_data_base_v2_register
from model_data_base import MdbException


class MetadataAccessor:
    """Access the metadata of some key
    """
    def __init__(self, mdb):
        self.mdb = mdb
        
    def __getitem__(self, key):
        dir_to_data = self.mdb._get_dir_to_data(key, check_exists = True)
        if not os.path.exists(os.path.join(dir_to_data, 'metadata.json')):
            warnings.warn("No metadata found for key {}".format(key))
            return {
                'dumper': "unkown",
                'time': "unknown",
                'metadata_creation_time': 'post_hoc',
                'version': "unknown",
            }
        with open(os.path.join(dir_to_data, 'metadata.json')) as f:
            return json.load(f)
        
def _check_working_dir_clean_for_build(working_dir):
    '''Backend method that checks, wether working_dir is suitable
    to build a new database there'''
    #todo: try to make dirs
    if os.path.exists(working_dir):
        try:
            if not os.listdir(working_dir):
                return
            else:
                raise OSError()
        except OSError:
            raise MdbException("Can't build database: " \
                               + "The specified working_dir is either not empty " \
                               + "or write permission is missing. The specified path is %s" % working_dir)
    else:
        try: 
            os.makedirs(working_dir)
            return
        except OSError:
            raise MdbException("Can't build database: " \
                               + "Cannot create the directories specified in %s" % working_dir)
            
    self.metadata = MetadataAccessor(self)

def make_all_str(dict_):
    out = {}
    for k,v in dict_.items():
        k = str(k)
        if isinstance(v, dict):
            out[k] = make_all_str(v)
        elif isinstance(v, str):
            out[k] = v
        else:
            out[k] = str(v)
    return out

def get_dumper_from_folder(folder, return_ = 'module'):
    """Given a folder (i.e. key), return the dumper that was used to save the data in that folder/key.

    Args:
        folder (str): The folder in which the data is stored.
        return_ (str, optional): Whether to return the dumper as a string or the actual module. Defaults to 'module'.

    Returns:
        str | module: The dumper that was used to save the data in that folder/key.
    """
    with open(os.path.join(folder, "metadata.json")) as f:
        dumper_string = json.load(f)['dumper']
    if return_ == 'string':
        return dumper_string
    elif return_ == 'module':
        return importlib.import_module("model_data_base.IO.LoaderDumper.{}".format(dumper_string))

class ModelDataBase:
    def __init__(self, basedir, readonly = False, nocreate = False):
        '''
        Class responsible for storing information, meant to be used as an interface to simulation 
        results. If the dask backends are used to save the data, it will be out of memory,
        allowing larger than memory calculations.
        
        E.g. this class can be initialized in a way that after the initialization, 
        the data can be accessed in the following way:
        mdb['voltage_traces']
        mdb['synapse_activation']
        mdb['spike_times']
        mdb['metadata']
        mdb['cell_activation']
        
        Further more, it is possible to assign new elements to the database
        mdb['my_new_element'] = my_new_element
        
        All elements have associated metadata (see :class model_data_base._module_versions.Versions_cached:):
        - 'dumper': Which dumper was used to save this result. See :module model_data_base.IO.LoaderDumper: for available dumpers.
        - 'time': Time at which this results was saved.
        - 'conda_list': A fill list of all modules installed in the conda environment that was used to produce this result
        - 'module_versions': The versions of all modules in the conda environment that was used to produce this result
        - 'history': The history of the code that was used to produce this result in a Jupyter Notebook.
        - 'hostname': Name of the machine the code was run on.

        These elements are stored in the basedir along with metadata and a Loader.pickle object that allows it to be loaded in.
        
        They can be read out of the database in the following way:
        my_reloaded_element = mdb['my_new_element']
        
        It is possible to use tuples of strings as keys to reflect an arbitrary hierarchy.
        Valid keys are tuples of str or str. "@" is not allowed.
        
        To read out all existing keys, use the keys() method.

        Args:
            basedir (str): The directory in which the database will be created, or read from.
            readonly (bool, optional): If True, the database will be read only. Defaults to False.
            nocreate (bool, optional): If True, a new database will not be created if it does not exist. Defaults to False.
        '''
        self.basedir = os.path.abspath(basedir)
        self.readonly = readonly
        self.nocreate = nocreate
        self.parent_mdb = None

        # database state
        self._unique_id = None
        self._registeredDumpers = []
        self._registered_to_path = None
        
        if self._is_initialized():
            self.read_db_state()
        else:
            errstr = "Did not find a database in {path}. ".format(path = basedir) + \
            "A new empty database will not be created since "+\
            "{mode} is set to True."
            if nocreate:
                raise MdbException(errstr.format(mode = 'nocreate'))
            if readonly:
                raise MdbException(errstr.format(mode = 'readonly'))                
            self._initialize()
            
        if self.readonly == False:
            if self._unique_id is None:
                self._set_unique_id()
            if self._registered_to_path is None:
                self._register_this_database()
                self.save_db_state()
            
    def _register_this_database(self):
        print('registering database with unique id {} to the absolute path {}'.format(
            self._unique_id, self.basedir))
        try:
            model_data_base_v2_register.register_mdb(self._unique_id, self.basedir)
            self._registered_to_path = self.basedir
        except MdbException as e:
            warnings.warn(str(e))
      
    def _set_unique_id(self):
        """
        Sets a unique ID for the model data base as class attribute. Does not save this ID as metadata (this is taken care of by :func _initialize:)

        Raises:
            ValueError: If the unique ID is already set.
        """
        if self._unique_id is not None:
            raise ValueError("self._unique_id is already set!")
        # db_state.json may exist upon first init, but does not have a unique id yet. Create it and reset db_state
        time = os.stat(os.path.join(self.basedir, 'db_state.json')).st_mtime
        time = datetime.datetime.utcfromtimestamp(time)
        time = time.strftime("%Y-%m-%d")
        random_string = ''.join(random.SystemRandom().choice(string.ascii_letters + string.digits) 
                                for _ in range(7))
        self._unique_id = '_'.join([time, str(os.getpid()), random_string])
    
    def get_id(self):
        return self._unique_id 
     
    def register_dumper(self, dumper_module):
        """
        Make sure to provide the module, not the class

        Args:
            dumper_module (module): A module from model_data_base.IO.LoaderDumper. Must contain a Loader class and a dump() method.
        
        """
        self._registered_dumpers.append(dumper_module)
    
    def _is_initialized(self):
        return os.path.exists(os.path.join(self.basedir, 'db_state.json'))
    
    def _initialize(self):
        _check_working_dir_clean_for_build(self.basedir)
        os.makedirs(self.basedir, exist_ok = True)
        # create empty state file. 
        with open(os.path.join(self.basedir, 'db_state.json'), 'w'):
            pass
        self._set_unique_id()
        self._registeredDumpers.append(to_cloudpickle)
        self.state = {
            '_registeredDumpers': self._registeredDumpers,
            '_unique_id': self._unique_id,
            '_registered_to_path': self._registered_to_path,
            }
            
        self._register_this_database()
        self.save_db_state()

    def _check_key_validity(self, key):
        """DEPRECATED! use _check_key_format instead.
        Only here for consistent API with mdbv1

        Args:
            key (str): key
        """
        self._check_key_format(key)
        
    def _check_key_format(self, key):    
        if len(key) > 50:
            raise ValueError('keys must be shorter than 50 characters')
        allowed_characters = 'abcdefghijklmnopqrstuvwxyzABCDEFGHIJKLMNOPQRSTUVWXYZ-_1234567890'
        for c in key:
            if not c in allowed_characters:
                raise ValueError('Character {} is not allowed'.format(c))  
        
    def _get_dir_to_data(self, key, check_exists = False):
        self._check_key_format(key)
        if isinstance(key, tuple):
            key = os.path.join(*key)
        dir_to_data = os.path.join(self.basedir, key)
        if check_exists:
            if not os.path.exists(dir_to_data):
                raise KeyError('Key {} is not set.'.format(key))
        return dir_to_data
    
    def _get_dumper_string(self, savedir, arg):
        path = self._get_path(arg)
        if path is None:
            return 'self'
        else:
            return IO.LoaderDumper.get_dumper_string_by_savedir(path)
    
    def save_db_state(self):
        '''saves the data which defines the state of this database to db_state.json'''
        ## things that define the state of this mdb and should be saved
        out = {'_registeredDumpers': [e.__name__ for e in self._registeredDumpers], \
               '_unique_id': self._unique_id,
               '_registered_to_path': self._registered_to_path} 
        with open(os.path.join(self.basedir, 'db_state.json'), 'w') as f:
            json.dump(out, f)

    def read_db_state(self):
        '''sets the state of the database according to dbcore.pickle''' 
        with open(os.path.join(self.basedir, 'db_state.json'), 'r') as f:
            state = json.load(f)
            
        for name in state:
            setattr(self, name, state[name])
    
    def itemexists(self, key):
        '''Checks, if item is already in the database'''
        return key in list(self.keys())

    def get_mkdtemp(self, prefix = '', suffix = ''):
        '''creates a directory in the model_data_base directory and 
        returns the path'''
        absolute_path = tempfile.mkdtemp(prefix = prefix + '_', suffix = '_' + suffix, dir = self.basedir) 
        os.chmod(absolute_path, 0o755)
        relative_path = os.path.relpath(absolute_path, self.basedir)
        return absolute_path, relative_path

    def create_managed_folder(self, key, raise_ = True):
        '''creates a folder in the mdb directory and saves the path in 'key'.
        You can delete the folder using del mdb[key]'''
        #todo: make sure that existing key will not be overwritten
        if key in list(self.keys()):
            if raise_:
                raise MdbException("Key %s is already set. Please use del mdb[%s] first" % (key, key))
        else:           
            self.setitem(key, None, dumper = just_create_folder)
        return self[key]

    def get_managed_folder(self, key):
        '''deprecated! Only here to have consistent API with mdb version 1.
        
        Use create_managed_folder instead'''   
        warnings.warn("Get_managed_folder is deprecated and only exists to have consistent API with mdbv1.  Use create_managed_folder instead.") 
        # TODO: remove this method
        return self.create_managed_folder(key)

    def create_shared_numpy_store(self, key, raise_ = True):
        if key in list(self.keys()):
            if raise_:
                raise MdbException("Key %s is already set. Please use del mdb[%s] first" % (key, key))
        else:
            self.setitem(key, None, dumper = shared_numpy_store)        
        return self[key]

    def create_sub_mdb(self, key, register = 'as_parent', raise_ = True):
        '''creates a ModelDataBase within a ModelDataBase. Example:
        mdb.create_sub_mdb('my_sub_database')
        mdb['my_sub_database']['some_key'] = ['some_value']
        '''
        if isinstance(key, str):
            key = (key,)
        # go down the tree of pre-existing sub_mdbs as long as the keys exist
        remaining_keys = key
        parent_mdb = self
        k = remaining_keys[0]
        while k in parent_mdb.keys():
            parent_mdb = parent_mdb[k]
            remaining_keys = remaining_keys[1:]
            k = remaining_keys[0]
        if not remaining_keys and raise_:
            # The sub_mdb already exists
            raise MdbException("Key %s is already set. Please use del mdb[%s] first" % (key, key))
        for k in remaining_keys:
            parent_mdb._check_key_format(k)
            parent_mdb.set(key, None, dumper = just_create_mdb_v2)
            parent_mdb[k].parent_mdb = parent_mdb  # remember that it has a parent
            parent_mdb[k]._register_this_database()
            parent_mdb = parent_mdb[k]  # go down the tree of sub_mdbs
        # Either :arg raise_: is false and there are no remaining keys 
        #   -> simply return the pre-existing sub_mdb
        # or we just created it 
        #   -> return newly created sub_mdb
        return parent_mdb

    def get_sub_mdb(self,key, register = 'as_parent'):
        '''deprecated! it only exists to have consistent API to mdbv1
        
        Use create_sub_mdb instead'''
        warnings.warn("get_sub_mdb is deprecated. it only exists to have consistent API to mdbv1.  Use create_sub_mdb instead.")         
        #TODO: remove this method
        return self.create_sub_mdb(key, register = register)

    def get(self, key, lock = None, **kwargs):
        """This is the main method to get data from a ModelDataBase. :func getitem: and :func __getitem__: call this method.
        :func getitem: only exists to provide consistent API with mdbv1.
        :func __getitem__: is the method that's being called when you use mdb[key].
        The advantage is that this allows to pass additional arguments to the loader, e.g.
        mdb.getitem('key', columns = [1,2,3]).

        Args:
            key (str): the key to get from mdb[key]
            lock (Lock, optional): If you use file locking, provide the lock that grants access. Defaults to None.

        Returns:
            object: The object saved under mdb[key]
        """
        # this looks into the metadata.json, gets the name of the dumper, and loads this module form IO.LoaderDumper
        dir_to_data = self._get_dir_to_data(key, check_exists = True)
        loaderdumper_module = get_dumper_from_folder(dir_to_data)
        loader = loaderdumper_module.Loader()
        if lock:
            lock.acquire()
        return_ = loader.get(dir_to_data, **kwargs)
        if lock:
            lock.release()
        return return_
    
    def get_metadata(self, key, lock = None):
        """Given a kye, this method fetches the metedata associated with this key
        Apart from explicitly reading in the .json file using the absolute path, this is the
        only way to access the metadata of some key.

        Args:
            key (str): The key for which to fetch the metadata
            lock (Lock, optional): If using file locking. Defaults to None.

        Returns:
            _type_: _description_
        """
        dir_to_data = self._get_dir_to_data(key, check_exists = True)
        if lock:
            lock.acquire()
        return_ = MetadataAccessor(self)[key]
        if lock:
            lock.release()
        return return_
    
    def rename(self, old, new):
        dir_to_data_old = self._get_dir_to_data(old, check_exists = True)
        dir_to_data_new = self._get_dir_to_data(new)
        os.rename(old, new)

    def _find_dumper(self, item):
        '''finds the dumper of a given item.'''
        dumper = None
        for d in self._registeredDumpers:
            if d == 'self' or d.check(item):
                dumper = d
                break
        return dumper
    
    def set(self, key, value, lock = None, dumper = None, **kwargs):
        """Main method to save data in a ModelDataBase. :func setitem: and :func __setitem__: call this method.
        :func setitem: only exists to provide consistent API with mdbv1.
        :func __setitem__: is the method that's being called when you use mdb[key] = value.
        The advantage of using this method is that you can specify a dumper and pass additional arguments to the dumper with **kwargs.
        This method is thread safe, if you provide a lock.
        # TODO: deprecate the dumper "self". "self" only makes sense with an sqlite backend. "default" would be better in this case.

        Args:
            key (str): _description_
            value (obj): _description_
            lock (Lock, optional): _description_. Defaults to None.
            dumper (module|str|None, optional): The dumper module to use when saving data. If None or "self" are passed, it will use the default dumper to_cloudpickle. Defaults to None.

        Raises:
            KeyError: _description_
        """
        # Find correct dumper to save data with
        if dumper is None or dumper == 'self':
            dumper = self._find_dumper(value)
        assert dumper is not None
        assert(inspect.ismodule(dumper))
        loaderdumper_module = dumper

        # Check if the key is ok and create the corresponding path
        self._check_key_format(key)
        dir_to_data = self._get_dir_to_data(key)
        if os.path.exists(dir_to_data):
            raise KeyError('Key {} is already set. Use del mdb[key] first.'.format(key))  
        else:
            os.makedirs(dir_to_data)
        
        if lock:
            lock.acquire()
        try:
            loaderdumper_module.dump(value, dir_to_data, **kwargs)
            self._write_metadata(dumper, dir_to_data, key)
        except Exception as e:
            print("An error occured. Tidy up. Please do not interrupt.")
            try:
                shutil.rmtree(dir_to_data)
            except:
                print('could not delete folder {:s}'.format(basedir_absolute))
            raise
        if lock:
            lock.release()
        
    def _write_metadata(self, dumper, dir_to_data, key):
        '''this is private API and should only
        be called from within ModelDataBase.
        Can othervise be destructive!!!'''        
        dumper_string = LoaderDumper.get_dumper_string_by_dumper_module(dumper)

        out = {'dumper': dumper_string,
               'time': tuple(datetime.datetime.utcnow().timetuple()), 
               'conda_list': VC.get_conda_list(),
               'module_versions': make_all_str(VC.get_module_versions()),
               'history': VC.get_history(),
               'hostname': VC.get_hostname(),
               'metadata_creation_time': "together_with_new_key"}

        out.update(VC.get_git_version())

        if VC.get_git_version()['dirty']:
            warnings.warn('The database source folder has uncommitted changes!')
            
        with open(os.path.join(dir_to_data, 'metadata.json'), 'w') as f:
            json.dump(out, f)
            
    def setitem(self, key, value, dumper = None, **kwargs):
        warnings.warn('setitem is deprecated. it exist to provide a consistent API with model_data_base version 1. use set instead.')
        self.set(key, value, dumper = dumper, **kwargs)

    def getitem(self, key, lock=None, dumper = None, **kwargs):
        warnings.warn('setitem is deprecated. it exist to provide a consistent API with model_data_base version 1. use set instead.')
        self.get(key, lock=lock, dumper=dumper, **kwargs)
    
    def check_writing_privilege(self, key):
        '''raises MdbException, if we don't have permission to write to key '''
        if self.readonly is True:
            raise MdbException("DB is in readonly mode. Blocked writing attempt to key %s" % key)
        #this exists, so jupyter notebooks will not crash when they try to write something
        elif self.readonly == 'warning': 
            warnings.warn("DB is in readonly mode. Blocked writing attempt to key %s" % key)
        elif self.readonly == False:
            pass
        else:
            raise MdbException("Readonly attribute should be True, False or 'warning, but is: %s" % self.readonly)
    
    def keys(self):
        '''returns the keys of the database'''
        all_keys = os.listdir(self.basedir)
        keys =  tuple(
            e for e in all_keys 
            if e not in ["db_state.json", "dbcore.pickle", "metadata.db", "sqlitedict.db"]
            and "lock" not in e
            and "deleting" not in e)
        return keys

    def __setitem__(self, key, value):
        self.set(key, value)
    
    def __getitem__(self, key):
        return self.get(key)
    
    def __delitem__(self, key):
        """
        Items can be deleted using del my_model_data_base[key]
        Deleting an item will first rename the item to a random string and then delete it in the background.
        This way, your Python process is not interrupted when deleting large files, and you can immediately use the key again.
        
        """
        dir_to_data = self._get_dir_to_data(key, check_exists = True) 
        # rename folder to random folder
        N = 5
        while True:
            random_string = ''.join(random.SystemRandom().choice(string.ascii_uppercase + string.digits) for _ in range(N))
            dir_to_data_rename = dir_to_data + '.deleting.' + random_string
            if not os.path.exists(dir_to_data_rename):
                break
        os.rename(dir_to_data, dir_to_data_rename)
        threading.Thread(target = lambda : shutil.rmtree(dir_to_data_rename)).start()
    
    def __reduce__(self):
        return (self.__class__, (self.basedir, self.readonly, True), {})

class RegisteredFolder(ModelDataBase):
    def __init__(self, path):
        ModelDataBase.__init__(self, path, forcecreate = True)
        self.setitem('self', None, dumper = just_create_folder)
        dumper = just_create_folder
        dumper.dump(None, path)
        self._sql_backend['self'] = LoaderWrapper('')
        self.setitem = None
     

def get_mdb_by_unique_id(unique_id):
    mdb_path = _get_mdb_register().registry[unique_id]
    mdb = ModelDataBase(mdb_path, nocreate=True)
    assert mdb.get_id() == unique_id
    return mdb
=======
>>>>>>> 71faab64
<|MERGE_RESOLUTION|>--- conflicted
+++ resolved
@@ -1,4 +1,3 @@
-<<<<<<< HEAD
 """
 Created October 2023
 
@@ -25,7 +24,7 @@
 
 
 class MetadataAccessor:
-    """Access the metadata of some key
+    """Access the metadata of some key 
     """
     def __init__(self, mdb):
         self.mdb = mdb
@@ -552,6 +551,4 @@
     mdb_path = _get_mdb_register().registry[unique_id]
     mdb = ModelDataBase(mdb_path, nocreate=True)
     assert mdb.get_id() == unique_id
-    return mdb
-=======
->>>>>>> 71faab64
+    return mdb