--- conflicted
+++ resolved
@@ -1,211 +1,207 @@
-"""
-This module provides methods to set up stimuli by adding recording/injection pipettes to :class:`~single_cell_parser.cell.Cell` objects.
-
-Stimulus types included in this module are::
-
-    * Step current injection at the soma
-    * EPSP injection on an "ApicalDendrite" section at a given distance from the soma
-<<<<<<< HEAD
-    * The stimuli used by :cite:t:`Hay_Hill_Schürmann_Markram_Segev_2011`:
-=======
-    * The stimuli used by :cite:t:`Hay_Hill_Schuermann_Markram_Segev_2011`:
->>>>>>> 828e5bf3
-        - a bAP (backpropagating AP) stimulus.
-        - a BAC (bAP-Activated Ca2+) stimulus.
-        - Three step current stimuli with amplitudes [0.619, 0.793, 1.507] nA.
-    
-"""
-
-import neuron
-from . import utils
-
-h = neuron.h
-
-
-def _append(cell, name, item):
-    """Append an item to a :class:`~single_cell_parser.Cell.cell` object.
-    
-    This is used to add e.g. injection/recording pipettes to the cell.
-    
-    Args:
-        cell (object): The cell object.
-        name (str): The name of the attribute to append to.
-        item (object): The item to append.
-        
-    Returns:
-        None. Adds :paramref:`item` to the :paramref:`cell` under the name :paramref:`name`."""
-    try:
-        getattr(cell, name)
-    except AttributeError:
-        setattr(cell, name, [])
-    getattr(cell, name).append(item)
-
-
-def setup_soma_step(cell, amplitude=None, delay=None, duration=None, dist=0):
-    """Setup up a step current at the soma for a given cell.
-    
-    Args:
-        cell (:class:`~single_cell_parser.cell.Cell`): The cell object.
-        amplitude (float): The amplitude of the step current.
-        delay (float): The delay of the step current.
-        duration (float): The duration of the step current.
-        dist (float): The distance from the soma to the recording/injection site.
-        
-    Returns:
-        None. Adds a step current pipette to the cell under the name 'iclamp'.
-    """
-    if dist == 0:
-        sec = cell.soma
-        x = 0.5
-    else:
-        sec, x = utils.get_inner_section_at_distance(cell, dist)
-    iclamp = h.IClamp(x, sec=sec)
-    iclamp.delay = delay  # give the cell time to reach steady state
-    iclamp.dur = duration  # 5ms rectangular pulse
-    iclamp.amp = amplitude  # 1.9 ?? todo ampere
-    _append(cell, 'iclamp', iclamp)
-
-
-def setup_apical_epsp_injection(
-    cell,
-    dist=None,
-    amplitude=None,
-    delay=None,
-    rise=1.0,
-    decay=5
-    ):
-    """Setup an EPSP injection at a given distance from the soma.
-    
-    This method assumes the :paramref:`cell` has a soma and an apical dendrite.
-    It checks so by means of section label: it must contain a section 
-    labeled "ApicalDendrite". See :py:meth:`~biophysics_fitting.utils.get_inner_section_at_distance` for more information.
-    
-    Args:
-        cell (:class:`~single_cell_parser.cell.Cell`): The cell object.
-        dist (float): The distance from the soma to the injection site (um).
-        amplitude (float): The amplitude of the EPSP (nA).
-        delay (float): The delay of the EPSP (ms).
-        rise (float): The rise time constant of the EPSP (ms).
-        decay (float): The decay time constant of the EPSP (ms).
-        
-    Returns:
-        None. Adds an EPSP injection pipette to the cell under the name 'epsp'."""
-    sec, x = utils.get_inner_section_at_distance(cell, dist)
-    iclamp2 = h.epsp(x, sec=sec)
-    iclamp2.onset = delay
-    iclamp2.imax = amplitude
-    iclamp2.tau0 = rise  # rise time constant
-    iclamp2.tau1 = decay  # decay time constant
-    _append(cell, 'epsp', iclamp2)
-
-
-def setup_bAP(cell, delay=295):
-    """Setup a bAP (backpropagating action potential) stimulus for the cell.
-    
-    Soma:
-    
-        - shape = step
-        - amplitude = 1.9 nA
-        - delay = 295 ms
-        - duration = 5 ms
-    
-    Args:
-        cell (:class:`~single_cell_parser.cell.Cell`): The cell object.
-        delay (float): The delay of the bAP stimulus (ms).
-        
-    Returns:
-        None. Adds a bAP stimulus to the cell.
-    """
-    setup_soma_step(cell, amplitude=1.9, delay=delay, duration=5)
-
-
-def setup_BAC(cell, dist=970, delay=295):
-    """Setup a BAC (bAP-activated Ca2+-spike) stimulus for the cell.
-    
-    Soma:
-
-        - shape = step    
-        - amplitude = 1.9 nA
-        - delay = 295 ms
-        - duration = 5 ms
-        
-    Apical dendrite:
-
-        - shape = epsp
-        - amplitude = 0.5 nA
-        - distance = 970 um (default)
-        - delay = 300 ms
-    
-    Args:
-        cell (:class:`~single_cell_parser.cell.Cell`): The cell object.
-        dist (float): The distance from the soma to the recording site (um).
-        delay (float): The delay of the BAC stimulus (ms).
-        
-    Returns:
-        None. Adds a BAC stimulus to the cell.
-    """
-    try:
-        len(
-            delay
-        )  # check if delay is iterable ... alternative checks were even more complex
-    except TypeError:
-        setup_soma_step(cell, amplitude=1.9, delay=delay, duration=5)
-        setup_apical_epsp_injection(
-            cell,
-            dist=dist,
-            amplitude=.5,
-            delay=delay + 5)
-    else:
-        for d in delay:
-            setup_BAC(cell, dist=dist, delay=d)
-
-
-def setup_StepOne(cell, delay=700):
-    """Setup a step current stimulus at the soma:
-         
-        - amplitude = 0.619 nA
-        - delay = 700 ms
-        - duration = 2000 ms   
-    
-    Args:
-        cell (:class:`~single_cell_parser.cell.Cell`): The cell object.
-        delay (float): The delay of the step current stimulus (ms).
-    
-    Returns:
-        None. Adds a step current stimulus to the cell.
-    """
-    setup_soma_step(cell, amplitude=0.619, delay=delay, duration=2000)
-
-
-def setup_StepTwo(cell, delay=700):
-    """Setup a step current stimulus at the soma:
-          
-        - amplitude = 0.793 nA
-        - delay = 700 ms
-        - duration = 2000 ms      
-    
-    Args:
-        cell (:class:`~single_cell_parser.cell.Cell`): The cell object.
-        delay (float): The delay of the step current stimulus (ms).
-        
-    Returns:
-        None. Adds a step current stimulus to the cell.
-    """
-    setup_soma_step(cell, amplitude=0.793, delay=delay, duration=2000)
-
-
-def setup_StepThree(cell, delay=700):
-    """Setup a step current stimulus at the soma:
-          
-        - amplitude = 1.507 nA
-        - delay = 700 ms
-        - duration = 2000 ms   
-           
-    Args:
-        cell (:class:`~single_cell_parser.cell.Cell`): The cell object.
-        delay (float): The delay of the step current stimulus (ms).
-        
-    Returns:
-        None. Adds a step current stimulus to the cell.
-    """
-    setup_soma_step(cell, amplitude=1.507, delay=delay, duration=2000)
+"""
+This module provides methods to set up stimuli by adding recording/injection pipettes to :class:`~single_cell_parser.cell.Cell` objects.
+
+Stimulus types included in this module are::
+
+    * Step current injection at the soma
+    * EPSP injection on an "ApicalDendrite" section at a given distance from the soma
+    * The stimuli used by :cite:t:`Hay_Hill_Schuermann_Markram_Segev_2011`:
+        - a bAP (backpropagating AP) stimulus.
+        - a BAC (bAP-Activated Ca2+) stimulus.
+        - Three step current stimuli with amplitudes [0.619, 0.793, 1.507] nA.
+    
+"""
+
+import neuron
+from . import utils
+
+h = neuron.h
+
+
+def _append(cell, name, item):
+    """Append an item to a :class:`~single_cell_parser.Cell.cell` object.
+    
+    This is used to add e.g. injection/recording pipettes to the cell.
+    
+    Args:
+        cell (object): The cell object.
+        name (str): The name of the attribute to append to.
+        item (object): The item to append.
+        
+    Returns:
+        None. Adds :paramref:`item` to the :paramref:`cell` under the name :paramref:`name`."""
+    try:
+        getattr(cell, name)
+    except AttributeError:
+        setattr(cell, name, [])
+    getattr(cell, name).append(item)
+
+
+def setup_soma_step(cell, amplitude=None, delay=None, duration=None, dist=0):
+    """Setup up a step current at the soma for a given cell.
+    
+    Args:
+        cell (:class:`~single_cell_parser.cell.Cell`): The cell object.
+        amplitude (float): The amplitude of the step current.
+        delay (float): The delay of the step current.
+        duration (float): The duration of the step current.
+        dist (float): The distance from the soma to the recording/injection site.
+        
+    Returns:
+        None. Adds a step current pipette to the cell under the name 'iclamp'.
+    """
+    if dist == 0:
+        sec = cell.soma
+        x = 0.5
+    else:
+        sec, x = utils.get_inner_section_at_distance(cell, dist)
+    iclamp = h.IClamp(x, sec=sec)
+    iclamp.delay = delay  # give the cell time to reach steady state
+    iclamp.dur = duration  # 5ms rectangular pulse
+    iclamp.amp = amplitude  # 1.9 ?? todo ampere
+    _append(cell, 'iclamp', iclamp)
+
+
+def setup_apical_epsp_injection(
+    cell,
+    dist=None,
+    amplitude=None,
+    delay=None,
+    rise=1.0,
+    decay=5
+    ):
+    """Setup an EPSP injection at a given distance from the soma.
+    
+    This method assumes the :paramref:`cell` has a soma and an apical dendrite.
+    It checks so by means of section label: it must contain a section 
+    labeled "ApicalDendrite". See :py:meth:`~biophysics_fitting.utils.get_inner_section_at_distance` for more information.
+    
+    Args:
+        cell (:class:`~single_cell_parser.cell.Cell`): The cell object.
+        dist (float): The distance from the soma to the injection site (um).
+        amplitude (float): The amplitude of the EPSP (nA).
+        delay (float): The delay of the EPSP (ms).
+        rise (float): The rise time constant of the EPSP (ms).
+        decay (float): The decay time constant of the EPSP (ms).
+        
+    Returns:
+        None. Adds an EPSP injection pipette to the cell under the name 'epsp'."""
+    sec, x = utils.get_inner_section_at_distance(cell, dist)
+    iclamp2 = h.epsp(x, sec=sec)
+    iclamp2.onset = delay
+    iclamp2.imax = amplitude
+    iclamp2.tau0 = rise  # rise time constant
+    iclamp2.tau1 = decay  # decay time constant
+    _append(cell, 'epsp', iclamp2)
+
+
+def setup_bAP(cell, delay=295):
+    """Setup a bAP (backpropagating action potential) stimulus for the cell.
+    
+    Soma:
+    
+        - shape = step
+        - amplitude = 1.9 nA
+        - delay = 295 ms
+        - duration = 5 ms
+    
+    Args:
+        cell (:class:`~single_cell_parser.cell.Cell`): The cell object.
+        delay (float): The delay of the bAP stimulus (ms).
+        
+    Returns:
+        None. Adds a bAP stimulus to the cell.
+    """
+    setup_soma_step(cell, amplitude=1.9, delay=delay, duration=5)
+
+
+def setup_BAC(cell, dist=970, delay=295):
+    """Setup a BAC (bAP-activated Ca2+-spike) stimulus for the cell.
+    
+    Soma:
+
+        - shape = step    
+        - amplitude = 1.9 nA
+        - delay = 295 ms
+        - duration = 5 ms
+        
+    Apical dendrite:
+
+        - shape = epsp
+        - amplitude = 0.5 nA
+        - distance = 970 um (default)
+        - delay = 300 ms
+    
+    Args:
+        cell (:class:`~single_cell_parser.cell.Cell`): The cell object.
+        dist (float): The distance from the soma to the recording site (um).
+        delay (float): The delay of the BAC stimulus (ms).
+        
+    Returns:
+        None. Adds a BAC stimulus to the cell.
+    """
+    try:
+        len(
+            delay
+        )  # check if delay is iterable ... alternative checks were even more complex
+    except TypeError:
+        setup_soma_step(cell, amplitude=1.9, delay=delay, duration=5)
+        setup_apical_epsp_injection(
+            cell,
+            dist=dist,
+            amplitude=.5,
+            delay=delay + 5)
+    else:
+        for d in delay:
+            setup_BAC(cell, dist=dist, delay=d)
+
+
+def setup_StepOne(cell, delay=700):
+    """Setup a step current stimulus at the soma:
+         
+        - amplitude = 0.619 nA
+        - delay = 700 ms
+        - duration = 2000 ms   
+    
+    Args:
+        cell (:class:`~single_cell_parser.cell.Cell`): The cell object.
+        delay (float): The delay of the step current stimulus (ms).
+    
+    Returns:
+        None. Adds a step current stimulus to the cell.
+    """
+    setup_soma_step(cell, amplitude=0.619, delay=delay, duration=2000)
+
+
+def setup_StepTwo(cell, delay=700):
+    """Setup a step current stimulus at the soma:
+          
+        - amplitude = 0.793 nA
+        - delay = 700 ms
+        - duration = 2000 ms      
+    
+    Args:
+        cell (:class:`~single_cell_parser.cell.Cell`): The cell object.
+        delay (float): The delay of the step current stimulus (ms).
+        
+    Returns:
+        None. Adds a step current stimulus to the cell.
+    """
+    setup_soma_step(cell, amplitude=0.793, delay=delay, duration=2000)
+
+
+def setup_StepThree(cell, delay=700):
+    """Setup a step current stimulus at the soma:
+          
+        - amplitude = 1.507 nA
+        - delay = 700 ms
+        - duration = 2000 ms   
+           
+    Args:
+        cell (:class:`~single_cell_parser.cell.Cell`): The cell object.
+        delay (float): The delay of the step current stimulus (ms).
+        
+    Returns:
+        None. Adds a step current stimulus to the cell.
+    """
+    setup_soma_step(cell, amplitude=1.507, delay=delay, duration=2000)