"""
This module provides method to set up the parameters for a Layer 5 Pyramidal Tract neuron (L5PT/L5tt)

These parameters and templates are used to set up the biophysical constraints for the L5PT cell in e.g. :py:mod:`~biophysics_fitting.simulator`.
"""


#########################################
# naming converters scp <--> hay
#########################################
import six


def hay_param_to_scp_neuron_param(p):
    """Convert a Hay parameter name to a SCP neuron parameter name.
    
    Args:
        p (str): The Hay parameter name.
        
    Returns:
        str: The SCP neuron parameter name.
        
    Note:
<<<<<<< HEAD
        See :cite:t:`Hay_Hill_Schürmann_Markram_Segev_2011` for more information.
=======
        See :cite:t:`Hay_Hill_Schuermann_Markram_Segev_2011` for more information.
>>>>>>> 828e5bf3
    """
    p = p.split('.')
    if p[1] == 'axon':
        p[1] = 'AIS'
    elif p[1] == 'apic':
        p[1] = 'ApicalDendrite'
    elif p[1] == 'dend':
        p[1] = 'Dendrite'
    elif p[1] == 'soma':
        p[1] = 'Soma'
    if p[0] == 'none' and p[2] == 'g_pas':
        p[0] = 'pas'
        p[2] = 'g'
    return '.'.join([p[1], 'mechanisms', 'range', p[0], p[2]])


def hay_params_to_scp_neuron_params(params):
    """Convert a list of Hay parameter names to a list of SCP neuron parameter names.
    
    Args:
        params (list): The list of Hay parameter names.
        
    Returns:
        list: The list of SCP neuron parameter names."""
    return [hay_param_to_scp_neuron_param(p) for p in params]


#############################################
# template and template modify functions
#############################################


def get_L5tt_template():
    """Get a template cell parameter dictionary for a L5PT cell.
    
    This method returns a nested dictionary-like object that can be used to set up a L5PT cell for simulations.
    The values of each key are set to None or default values, and need to be filled in with the actual values.
    This dictionary-like parameter structure is used by e.g. the :class:`~biophysics_fitting.simulator.Simulator` object.
    It provides information on:
    
    - For each section label (for an L5PT: Soma, AIS, ApicalDendrite, Dendrite, Myelin):
        - neuron.<section_label>.mechanisms: active biophysics of the cell (e.g. ion channel densities)
        - neuron.<section_label>.properties: passive biophysics of the cell (e.g. membrane capacitance)
    - sim: simulation parameters:
        - T: temperature
        - Vinit: initial voltage
        - dt: time step
        - recordingSites: recording sites
        - tStart: start time
        - tStop: stop time
            
    Returns:
        sumatra.parameters.NTParameterSet (dict-like): The template cell parameters.       
    
    """
    p = {
        'NMODL_mechanisms': {
            'channels': '/'
        },
        'info': {
            'author': 'regger and abast',
            'date': '2018',
            'name': 'scp_optimizer'
        },
        'mech_globals': {},
        'neuron': {
            'AIS': {
                'mechanisms': {
                    'global': {},
                    'range': {
                        'CaDynamics_E2': {
                            'decay': None,
                            'gamma': None,
                            'spatial': 'uniform'
                        },
                        'Ca_HVA': {
                            'gCa_HVAbar': None,
                            'spatial': 'uniform'
                        },
                        'Ca_LVAst': {
                            'gCa_LVAstbar': None,
                            'spatial': 'uniform'
                        },
                        'Ih': {
                            'gIhbar': 8e-05,
                            'spatial': 'uniform'
                        },
                        'K_Pst': {
                            'gK_Pstbar': None,
                            'spatial': 'uniform'
                        },
                        'K_Tst': {
                            'gK_Tstbar': None,
                            'spatial': 'uniform'
                        },
                        'NaTa_t': {
                            'gNaTa_tbar': None,
                            'spatial': 'uniform'
                        },
                        'Nap_Et2': {
                            'gNap_Et2bar': None,
                            'spatial': 'uniform'
                        },
                        'SK_E2': {
                            'gSK_E2bar': None,
                            'spatial': 'uniform'
                        },
                        'SKv3_1': {
                            'gSKv3_1bar': None,
                            'spatial': 'uniform'
                        },
                        'pas': {
                            'e': -90,
                            'g': None,
                            'spatial': 'uniform'
                        }
                    }
                },
                'properties': {
                    'Ra': 100.0,
                    'cm': 1.0,
                    'ions': {
                        'ek': -85.0,
                        'ena': 50.0
                    }
                }
            },
            'ApicalDendrite': {
                'mechanisms': {
                    'global': {},
                    'range': {
                        'CaDynamics_E2': {
                            'decay': None,
                            'gamma': None,
                            'spatial': 'uniform'
                        },
                        'Ca_HVA': {
                            'begin': 900.0,
                            'end': 1100.0,
                            'gCa_HVAbar': None,
                            'outsidescale': 0.1,
                            'spatial': 'uniform_range'
                        },
                        'Ca_LVAst': {
                            'begin': 900.0,
                            'end': 1100.0,
                            'gCa_LVAstbar': None,
                            'outsidescale': 0.01,
                            'spatial': 'uniform_range'
                        },
                        'Ih': {
                            '_lambda': 3.6161,
                            'distance': 'relative',
                            'gIhbar': 0.0002,
                            'linScale': 2.087,
                            'offset': -0.8696,
                            'spatial': 'exponential',
                            'xOffset': 0.0
                        },
                        'Im': {
                            'gImbar': None,
                            'spatial': 'uniform'
                        },
                        'NaTa_t': {
                            'gNaTa_tbar': None,
                            'spatial': 'uniform'
                        },
                        'SK_E2': {
                            'gSK_E2bar': None,
                            'spatial': 'uniform'
                        },
                        'SKv3_1': {
                            'gSKv3_1bar': None,
                            'spatial': 'uniform'
                        },
                        'pas': {
                            'e': -90,
                            'g': None,
                            'spatial': 'uniform'
                        }
                    }
                },
                'properties': {
                    'Ra': 100.0,
                    'cm': 2.0,
                    'ions': {
                        'ek': -85.0,
                        'ena': 50.0
                    }
                }
            },
            'Dendrite': {
                'mechanisms': {
                    'global': {},
                    'range': {
                        'Ih': {
                            'gIhbar': 0.0002,
                            'spatial': 'uniform'
                        },
                        'pas': {
                            'e': -90.0,
                            'g': None,
                            'spatial': 'uniform'
                        }
                    }
                },
                'properties': {
                    'Ra': 100.0,
                    'cm': 2.0
                }
            },
            'Myelin': {
                'mechanisms': {
                    'global': {},
                    'range': {
                        'pas': {
                            'e': -90.0,
                            'g': 4e-05,
                            'spatial': 'uniform'
                        }
                    }
                },
                'properties': {
                    'Ra': 100.0,
                    'cm': 0.02
                }
            },
            'Soma': {
                'mechanisms': {
                    'global': {},
                    'range': {
                        'CaDynamics_E2': {
                            'decay': None,
                            'gamma': None,
                            'spatial': 'uniform'
                        },
                        'Ca_HVA': {
                            'gCa_HVAbar': None,
                            'spatial': 'uniform'
                        },
                        'Ca_LVAst': {
                            'gCa_LVAstbar': None,
                            'spatial': 'uniform'
                        },
                        'Ih': {
                            'gIhbar': 8e-05,
                            'spatial': 'uniform'
                        },
                        'K_Pst': {
                            'gK_Pstbar': None,
                            'spatial': 'uniform'
                        },
                        'K_Tst': {
                            'gK_Tstbar': None,
                            'spatial': 'uniform'
                        },
                        'NaTa_t': {
                            'gNaTa_tbar': None,
                            'spatial': 'uniform'
                        },
                        'Nap_Et2': {
                            'gNap_Et2bar': None,
                            'spatial': 'uniform'
                        },
                        'SK_E2': {
                            'gSK_E2bar': None,
                            'spatial': 'uniform'
                        },
                        'SKv3_1': {
                            'gSKv3_1bar': None,
                            'spatial': 'uniform'
                        },
                        'pas': {
                            'e': -90,
                            'g': None,
                            'spatial': 'uniform'
                        }
                    }
                },
                'properties': {
                    'Ra': 100.0,
                    'cm': 1.0,
                    'ions': {
                        'ek': -85.0,
                        'ena': 50.0
                    }
                }
            },
            'filename': None
        },
        'sim': {
            'T': 34.0,
            'Vinit': -75.0,
            'dt': 0.025,
            'recordingSites': [],
            'tStart': 0.0,
            'tStop': 300.0
        }
    }
    from sumatra.parameters import NTParameterSet
    return NTParameterSet(p['neuron'])

def get_L5tt_template_v2():
    """Get a template cell parameter dictionary for a L5PT cell.
    
    This method is identical to :py:meth:`get_L5tt_template`, but adds the following specifications::
    
        - The CaDynamics_E2 mechanism is replaced with CaDynamics_E2_v2 (see :py:mod:`mechanisms`).
        - The SKv3_1 mechanism is set to have a linear spatial distribution with intercept (see :cite:t:`Schaefer_Helmstaedter_Schmitt_Bar_Yehuda_Almog_Ben_Porat_Sakmann_Korngreen_2007`).
        
    Returns:
        sumatra.NTParameterSet (dict-like): The template cell parameters.
    """
    neup = get_L5tt_template()
    for loc in neup:
        if loc == 'filename':
            continue
        mechanisms = neup[loc]['mechanisms']['range']
        if 'CaDynamics_E2' in mechanisms:
            mechanisms['CaDynamics_E2_v2'] = mechanisms['CaDynamics_E2']
            del neup[loc]['mechanisms']['range']['CaDynamics_E2']
    apic_skv31 = neup['ApicalDendrite']['mechanisms']['range']['SKv3_1']
    apic_skv31['offset'] = None
    apic_skv31['slope'] = None
    apic_skv31['spatial'] = 'linear'
    apic_skv31['distance'] = 'relative'
    neup['cell_modify_functions'] = {'scale_apical': {'scale': None}}
            
    from sumatra.parameters import NTParameterSet
    p = {
        'NMODL_mechanisms': {
            'channels': '/'
        },
        'info': {
            'author': 'regger and abast',
            'date': '2018',
            'name': 'scp_optimizer'
        },
        'mech_globals': {},
        'neuron': neup}
    return NTParameterSet(p['neuron'])


def set_morphology(cell_param, filename=None):
    """Add the morphology to a cell parameter object.
    
    The morphology is simply a path to a .hoc file in string format.
    
    Args:
        cell_param (sumatra.parameters.NTParameterSet | dict): The cell parameter dictionary.
        filename (str): The path to the .hoc file.
        
    Returns:
        sumatra.parameters.NTParameterSet | dict: The updated cell parameter dictionary."""
    cell_param.filename = filename
    return cell_param


def set_ephys(cell_param, params=None):
    """Updates cell_param file. 
    
    Parameter names reflect the Hay naming convention.
    
    Note:
<<<<<<< HEAD
        See :cite:t:`Hay_Hill_Schürmann_Markram_Segev_2011` for more information.
=======
        See :cite:t:`Hay_Hill_Schuermann_Markram_Segev_2011` for more information.
>>>>>>> 828e5bf3
    """
    for k, v in six.iteritems(params):
        cell_param[hay_param_to_scp_neuron_param(k)] = float(v)
    return cell_param


def set_param(cell_param, params=None):
    """Updates cell_param given a dict of params in the dot naming convention.
    
    Cell parameters are nested dictionaries, while the input parameters are flat dictionaries,
    where the hierarchy is defined by dots.
    
    Example::

        cell_param = {'a': {'b': {'c': 2}}}
        params = {'a.b.c': 3}
        set_param(cell_param, params)
        # returns {'a': {'b': {'c': 3}}}
        
    Args:
        cell_param (dict): The cell parameter nested dictionary.
        params (dict): The parameter flat dictionary.
    
    Returns:
        dict: The updated cell_param.
    """
    for k, v in six.iteritems(params):
        p = cell_param
        for kk in k.split('.')[:-1]:
            p = p[kk]
        p[k.split('.')[-1]] = v
    return cell_param


def set_many_param(cell_param, params=None):
    """Updates cell_param given a dict of params in the dot naming convention.
    
    This method is almost identical to :py:meth:`set_param`, but it has a different behavior when
    a parameter name appears both as a top-level key and as a nested key in :paramref:`params`. In this case, the top-level
    key will be used as the master value.
    
    Example::

        cell_param = {'a': {'b': {'c': 0}}}
        params = {'a': True, 'a.b.c': False}
        set_many_param(cell_param, params)
        # Output: {'a': {'b': {'c': True}}}, NOT {'a': {'b': {'c': False}}}
        
    Args:
        cell_param (dict): The cell parameter nested dictionary.
        params (dict): The parameter flat dictionary.
        
    Returns:
        dict: The updated cell_param.
    """

    master_values = {}

    for k, v in six.iteritems(params):
        if '.' not in k:
            master_values[k] = v

    for k, v in six.iteritems(params):
        if '.' in k:
            stored_value = master_values[k.split('.')[0]]
            p = cell_param
            for key in k.split('.')[1:-1]:
                p = p[key]
            p[k.split('.')[-1]] = stored_value

    return cell_param


def set_hot_zone(cell_param, min_=None, max_=None, outsidescale_sections=None):
    """Insert Ca_LVAst and Ca_HVA channels along the apical dendrite between ``min_`` and ``max_`` distance from the soma.
    
    Args:
        cell_param (dict): The cell parameter dictionary.
        min_ (float): The minimum distance from the soma.
        max_ (float): The maximum distance from the soma.
        outsidescale_sections (list): A list of sections where the channels should be inserted.
        
    Returns:
        sumatra.parameters.NTParameterSet | dict: The updated cell_param.
        
    Note:
        This method is specific for a L5PT.
        For more information about the hot zone, refer to :cite:t:`Guest_Bast_Narayanan_Oberlaender`
    """
    cell_param['ApicalDendrite'].mechanisms.range['Ca_LVAst']['begin'] = min_
    cell_param['ApicalDendrite'].mechanisms.range['Ca_LVAst']['end'] = max_
    cell_param['ApicalDendrite'].mechanisms.range['Ca_HVA']['begin'] = min_
    cell_param['ApicalDendrite'].mechanisms.range['Ca_HVA']['end'] = max_
    if outsidescale_sections is not None:
        assert isinstance(outsidescale_sections, list)
        cell_param['ApicalDendrite'].mechanisms.range['Ca_LVAst'][
            'outsidescale_sections'] = outsidescale_sections
        cell_param['ApicalDendrite'].mechanisms.range['Ca_HVA'][
            'outsidescale_sections'] = outsidescale_sections
    return cell_param<|MERGE_RESOLUTION|>--- conflicted
+++ resolved
@@ -21,11 +21,7 @@
         str: The SCP neuron parameter name.
         
     Note:
-<<<<<<< HEAD
-        See :cite:t:`Hay_Hill_Schürmann_Markram_Segev_2011` for more information.
-=======
         See :cite:t:`Hay_Hill_Schuermann_Markram_Segev_2011` for more information.
->>>>>>> 828e5bf3
     """
     p = p.split('.')
     if p[1] == 'axon':
@@ -390,11 +386,7 @@
     Parameter names reflect the Hay naming convention.
     
     Note:
-<<<<<<< HEAD
-        See :cite:t:`Hay_Hill_Schürmann_Markram_Segev_2011` for more information.
-=======
         See :cite:t:`Hay_Hill_Schuermann_Markram_Segev_2011` for more information.
->>>>>>> 828e5bf3
     """
     for k, v in six.iteritems(params):
         cell_param[hay_param_to_scp_neuron_param(k)] = float(v)
