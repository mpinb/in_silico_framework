--- conflicted
+++ resolved
@@ -3,11 +3,7 @@
 
 It provides two ways to generate mutli-compartmental models:
 
-<<<<<<< HEAD
-    1. BluePyOpt :cite:`Van_Geit_Gevaert_Chindemi_Rössert_Courcol_Muller_Schürmann_Segev_Markram_2016`, a Multi-Objective Evolutionary Algorithm (MOEA): :py:mod:`~biophysics_fitting.MOEA_EH_minimal`.
-=======
     1. BluePyOpt :cite:`Van_Geit_Gevaert_Chindemi_Roessert_Courcol_Muller_Schuermann_Segev_Markram_2016`, a Multi-Objective Evolutionary Algorithm (MOEA): :py:mod:`~biophysics_fitting.MOEA_EH_minimal`.
->>>>>>> 828e5bf3
     2. An exploration algorithm: :py:mod:`~biophysics_fitting.exploration_from_seedpoint`.
 
 The MOEA does not require any a priori assumptions on biophysical parameters to find a MCM, but fails to explore the full diversity of possible MCMs. 
@@ -76,13 +72,8 @@
     Args:
         cell (:class:`~single_cell_parser.cell.Cell`): The Cell object
         select (list, optional): Selection of sections to consider, based on their label. Defaults to ['ApicalDendrite', 'Dendrite'].
-<<<<<<< HEAD
-        connected_to_dend_beyond_distance (int, optional): Distance threshold (in μm). Defaults to 1000 μm.
-        z_offset (int|float, optional): Offset for z-value. Defaults to 706 μm (the average pia distance of a rat barrel cortex).
-=======
         connected_to_dend_beyond_distance (int, optional): Distance threshold (in um). Defaults to 1000 um.
         z_offset (int|float, optional): Offset for z-value. Defaults to 706 um (the average pia distance of a rat barrel cortex).
->>>>>>> 828e5bf3
 
     Returns:
         dict: Dictionary mapping the z-coordinate (float) of each section point to the section (:class:`~single_cell_parser.cell.PySection`) object, including only sections that pass the filter.
