--- conflicted
+++ resolved
@@ -1,9 +1,5 @@
 """
-<<<<<<< HEAD
-This module provides convenience methods for Hay's model specification (see :cite:t:`Hay_Hill_Schürmann_Markram_Segev_2011`).
-=======
 This module provides convenience methods for Hay's model specification (see :cite:t:`Hay_Hill_Schuermann_Markram_Segev_2011`).
->>>>>>> 828e5bf3
 """
 import pandas as pd
 
@@ -13,11 +9,7 @@
 
 
 def get_hay_objective_names():
-<<<<<<< HEAD
-    """Get the names of the objectives used in :cite:t:`Hay_Hill_Schürmann_Markram_Segev_2011`.
-=======
     """Get the names of the objectives used in :cite:t:`Hay_Hill_Schuermann_Markram_Segev_2011`.
->>>>>>> 828e5bf3
     
     Returns:
         list: The names of the objectives.
@@ -34,11 +26,7 @@
 
 
 def get_hay_param_names():
-<<<<<<< HEAD
-    """Get the names of the parameters used in :cite:t:`Hay_Hill_Schürmann_Markram_Segev_2011`.
-=======
     """Get the names of the parameters used in :cite:t:`Hay_Hill_Schuermann_Markram_Segev_2011`.
->>>>>>> 828e5bf3
     
     Returns:
         list: The names of the parameters."""
@@ -62,11 +50,7 @@
 
 
 def get_hay_params_pdf():
-<<<<<<< HEAD
-    """Get the parameter boundaries used in :cite:t:`Hay_Hill_Schürmann_Markram_Segev_2011`.
-=======
     """Get the parameter boundaries used in :cite:t:`Hay_Hill_Schuermann_Markram_Segev_2011`.
->>>>>>> 828e5bf3
     
     Returns:
         pd.DataFrame: The parameter boundaries."""
@@ -87,11 +71,7 @@
 
 
 def get_hay_problem_description():
-<<<<<<< HEAD
-    """Get the problem description used in :cite:t:`Hay_Hill_Schürmann_Markram_Segev_2011`.
-=======
     """Get the problem description used in :cite:t:`Hay_Hill_Schuermann_Markram_Segev_2011`.
->>>>>>> 828e5bf3
     
     The resulting pd.DataFrame contains the following columns:
         
@@ -155,11 +135,7 @@
     Note:
         These features are unique to Layer 5 Pyramidal Neurons in the Rat Barrel Cortex.
         Other celltypes will have different values for these features, and may not even
-<<<<<<< HEAD
-        have these features at all. See :cite:t:`Hay_Hill_Schürmann_Markram_Segev_2011` for more information.
-=======
         have these features at all. See :cite:t:`Hay_Hill_Schuermann_Markram_Segev_2011` for more information.
->>>>>>> 828e5bf3
     """
     d = {
         'feature': {
