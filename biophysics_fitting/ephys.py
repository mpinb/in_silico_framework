--- conflicted
+++ resolved
@@ -96,13 +96,8 @@
     if len(upcross) == 0:
         return [[],[]]
     downcross = downcross[downcross > upcross[0]]
-<<<<<<< HEAD
-    if len(upcross) != len(downcross):
-        return [[],[]]
-=======
     #if len(upcross) != len(downcross):
     #    return [[],[]]
->>>>>>> 44019d54
     return [list(upcross), list(downcross)]
 
 def voltage_base(t, v, stim_delay):
