import neo, json, tempfile, shutil, os
from PyPDF2 import PdfFileWriter, PdfFileReader
import json
from functools import partial
import neo
import pandas as pd
import numpy as np
<<<<<<< HEAD
from isf_data_base import utils as db_utils
=======
from data_base import utils as mdb_utils
>>>>>>> 334cf0e2
from collections import defaultdict
import tempfile
import matplotlib.pyplot as plt
from IPython import display
import seaborn as sns
<<<<<<< HEAD
from isf_data_base.analyze.spike_detection import spike_in_interval as db_analyze_spike_in_interval
from isf_data_base.analyze.temporal_binning import universal as temporal_binning
=======
from data_base.analyze.spike_detection import spike_in_interval as mdb_analyze_spike_in_interval
from data_base.analyze.temporal_binning import universal as temporal_binning
>>>>>>> 334cf0e2
from visualize import histogram

################################
# reader
################################

def read_smr_file(path):
    """Reads a Spike2 file and returns its content as a neo.core.block.Block object.

    To avoid modifying the original Spike2 file, a copy of the file is first created in a temporary folder.
    The copy is then read and returned as a neo.core.block.Block object. Finally, the temporary folder is deleted.

    Args:
        path (str): Absolute path to the Spike2 file.

    Returns:
        neo.core.block.Block: A neo.core.block.Block object containing the content of the Spike2 file.
    """
    # copying file to tmp_folder to avoid modifying it at all cost
    dest_folder = tempfile.mkdtemp()
    shutil.copy(path, dest_folder)
    path = os.path.join(dest_folder, os.path.basename(path))
    reader = neo.io.Spike2IO(filename=path)
    data = reader.read(lazy=False, signal_group_mode='split-all')[0]
    shutil.rmtree(dest_folder)
    return data


class ReaderSmr:
    '''
    A class for reading smr-files and accessing stimulus times and voltage traces.

    Args:
        path (str): The path to the smr-file.
        analogsignal_id (int): The ID of the analog signal to read.
        stim_times_channel (str): The name of the channel containing the stimulus times.
        min_rel_time (float): The minimum relative time to include in the voltage traces.
        max_rel_time (float): The maximum relative time to include in the voltage traces.

    Attributes:
        path (str): The path to the smr-file.
        analogsignal_id (int): The ID of the analog signal to read.
        stim_times_channel (str): The name of the channel containing the stimulus times.
        min_rel_time (float): The minimum relative time to include in the voltage traces.
        max_rel_time (float): The maximum relative time to include in the voltage traces.
        t (numpy.ndarray): The time points of the voltage traces.
        v (numpy.ndarray): The voltage values of the traces.
        stim_times (list): The times of the stimuli.
        t_start (float): The start time of the voltage traces.
        t_end (float): The end time of the voltage traces.
    '''

    def __init__(self,
                 path,
                 analogsignal_id=0,
                 stim_times_channel=None,
                 min_rel_time=None,
                 max_rel_time=None):
        self.path = path
        self.analogsignal_id = analogsignal_id
        self.stim_times_channel = stim_times_channel
        self.min_rel_time = min_rel_time
        self.max_rel_time = max_rel_time

        # voltage traces
        self._data = data = read_smr_file(path)
        asig = data.segments[0].analogsignals[analogsignal_id]
        self.t = asig.times.rescale('s').magnitude.flatten() * 1000
        self.v = asig.magnitude.flatten()

        # stim_times
        if stim_times_channel:
            self._events = events = {
                e.annotations['id']: e for e in data.segments[0].events
            }
            self.stim_times = np.array(events[stim_times_channel]) * 1000
        else:
            self.stim_times = []

        if max_rel_time:
            self.v = self.v[self.t < max(self.stim_times) + max_rel_time]
            self.t = self.t[self.t < max(self.stim_times) + max_rel_time]
        if min_rel_time:
            self.v = self.v[self.t > min(self.stim_times) - min_rel_time]
            self.t = self.t[self.t > min(self.stim_times) - min_rel_time]

        self.t_start = self.t[0]
        self.t_end = self.t[-1]

    def get_voltage_traces(self):
        '''
        Returns the time points and voltage values of the traces.

        Returns:
            tuple: A tuple containing the time points and voltage values of the traces.
        '''
        return self.t, self.v

    def get_stim_times(self):
        '''
        Returns the times of the stimuli.

        Returns:
            list: A list containing the times of the stimuli.
        '''
        return list(self.stim_times)

    def get_serialize_dict(self):
        '''
        Returns a dictionary containing the attributes of the ReaderSmr object.

        Returns:
            dict: A dictionary containing the attributes of the ReaderSmr object.
        '''
        return {
            'path': self.path,
            'analogsignal_id': self.analogsignal_id,
            'stim_times_channel': self.stim_times_channel,
            'stim_times': list(self.stim_times),
            'class': 'ReaderSmr',
            'min_rel_time': self.min_rel_time,
            'max_rel_time': self.max_rel_time
        }


class ReaderDummy:
    '''Not a reader. You provide the data.'''

    def __init__(self, t, v, stim_times=[0]):

        # voltage traces
        self.t = t
        self.v = v
        self.stim_times = stim_times
        self.t_start = 0
        self.t_end = max(t)

    def get_voltage_traces(self):
        return self.t, self.v

    def get_stim_times(self):
        return list(self.stim_times)


def read_labview_junk1_dat_files(path, scale=100, sampling_rate=32000):
    import numpy as np
    with open(path, 'rb') as f:
        while f.read(1) != '\x00':  # skip header
            pass
        data = np.fromfile(
            f, dtype='>f4')  # interpret binary data as big endian float32
    t = [lv * 1. / sampling_rate for lv in range(len(data))]
    return np.array(t) * 1000, data * scale


def highpass_filter(y, sr):
    '''https://dsp.stackexchange.com/questions/41184/high-pass-filter-in-python-scipy'''
    from scipy import signal
    filter_stop_freq = 70  # Hz
    filter_pass_freq = 100  # Hz
    filter_order = 1001

    # High-pass filter
    nyquist_rate = sr / 2.
    desired = (0, 0, 1, 1)
    bands = (0, filter_stop_freq, filter_pass_freq, nyquist_rate)
    filter_coefs = signal.firls(filter_order, bands, desired, nyq=nyquist_rate)

    # Apply high-pass filter
    filtered_audio = signal.filtfilt(filter_coefs, [1], y)
    return filtered_audio


class ReaderLabView:

    def __init__(self,
                 path,
                 stim_times=None,
                 sampling_rate=32000,
                 scale=100,
                 apply_filter=False):
        self.path = path
        self.stim_times = stim_times
        self.sampling_rate = sampling_rate
        self.scale = scale
        self.apply_filter = apply_filter
        self.t, self.v = read_labview_junk1_dat_files(
            path, scale=scale, sampling_rate=sampling_rate)
        if apply_filter:
            self.v = highpass_filter(self.v, sampling_rate)
        if stim_times is None:
            stim_times = []
        self.t_start = self.t[0]
        self.t_end = self.t[-1]

    def get_stim_times(self):
        return list(self.stim_times)

    def get_voltage_traces(self):
        return self.t, self.v

    def get_serialize_dict(self):
        return {
            'path': self.path,
            'stim_times': self.stim_times,
            'sampling_rate': self.sampling_rate,
            'scale': self.scale,
            'class': 'ReaderLabView',
            'apply_filter': self.apply_filter
        }


def load_reader(dict_):
    class_ = dict_.pop('class')
    if class_ == 'ReaderSmr':
        path = dict_.pop('path')
        try:
            dict_.pop('stim_times')
        except KeyError:
            pass
        return ReaderSmr(path, **dict_)
    else:
        raise NotImplementedError()


######################################
# methods for extracting spike times from voltage trace
# methods for filtering spike times based on waveform features (creast and trough)
######################################


def get_peaks_above(t, v, lim):
    """
    Compute timepoints of maxima above a threshold.

    Args:
        t (list): A list containing timepoints.
        v (list): A list containing recorded voltage.
        lim (float): A threshold above which (>=) maxima are detected.

    Returns:
        max_t (list): A list containing timepoints of maxima.
        max_v (list): A list containing voltage at timepoints of maxima.
    """
    assert len(t) == len(v)
    v, t = np.array(v), np.array(t)
    left_diff = v[1:-1] - v[:-2]
    right_diff = v[1:-1] - v[2:]
    values = v[1:-1]
    # use >= because sometimes the spikes reach the threshold of the amplifier of +5mV
    # by >, they would not be detected
    indices = np.argwhere((left_diff >= 0) & (right_diff >= 0) &
                            (values >= lim)).ravel() + 1
    return list(t[indices]), list(v[indices])


def get_upcross(t, v, lim):
    """
    Finds the times and corresponding voltages of upcrossings of a given threshold.

    Args:
        t (numpy.ndarray): Array of time values.
        v (numpy.ndarray): Array of voltage values.
        lim (float): Threshold value.

    Returns:
        Tuple[numpy.ndarray, numpy.ndarray]: Tuple containing arrays of time and voltage values at upcrossings.
    """
    indices = np.argwhere((v[:-1] < lim) & (v[1:] >= lim)).ravel() + 1
    return t[indices], v[indices]


def filter_spike_times(
    spike_times,
    spike_times_trough,
    creast_trough_interval=2,
    mode='latest',
    spike_times_amplitude=None,
    upper_creast_threshold=None,
    creast_upcross_times=None,
):
    ''' Filter spike times based on timepoints of detected creasts and troughs. 
    
    Idea: A spike is detected by its trough. Then, it is checked, that there is
    a corresponding creast at maximum 2ms before the trough. All creasts fullfilling
    this criterion are extracted. The spike time is set to the latest creast (if mode = 'latest')
    or the maximum creast amplitude (if mode = 'creast_max'). 
    
    If a through does not have a corresponding creast, no spike is detected.
    
    Args:
        - spike_times: list, containing spike times defined by the creast of the waveform
        - spike_times_trough, list, containing spike times defined by the trough of the waveform
    
    Returns:
        filtered_spike_times: list, containing spikes fullfilling the definition above.'''
    if not mode in ['latest', 'creast_max']:
        raise ValueError("mode must be 'latest' or 'creast_max'!")
    s = []
    s_ampl = []
    spike_times = np.array(spike_times)
    for x in spike_times_trough:
        aligned_creasts = spike_times[
            (spike_times >= x - creast_trough_interval) &
            (spike_times
             < x)]  # [y for y in spike_times if (y < x) and (y >= x-2)]
        aligned_creast_amplitude = spike_times_amplitude[
            (spike_times >= x - creast_trough_interval) & (spike_times < x)]
        # artifact detection to get rid of traces that depolarize far beyond typical AP height
        if upper_creast_threshold is not None:
            if (spike_times_amplitude[(spike_times >= x -
                                       creast_trough_interval - 5) &
                                      (spike_times < x)]
                    > upper_creast_threshold).any():
                continue
        if len(aligned_creasts) > 0:
            if mode == 'latest':
                assert aligned_creasts.max() == aligned_creasts[-1]
                s.append(aligned_creasts[-1])  # before: aligned_creats[0]
                s_ampl.append(aligned_creast_amplitude[-1])
            if mode == 'creast_max':
                index = np.argmax(aligned_creast_amplitude)
                s_ampl.append(aligned_creast_amplitude[index])
                s.append(aligned_creasts[index])
    return np.array(s), np.array(s_ampl)


def filter_short_ISIs(t, tdelta=0.):
    """
    Filters out any events that occur in an interval shorter than tdelta.

    Args:
        t (list): A list containing timepoints of events.
        tdelta (float, optional): Minimal interval between events. Defaults to 0.

    Returns:
        list: A list containing filtered spike times.

    Examples:
        >>> filter_short_ISIs([1,2,3,4,5], tdelta=1.5)
        [1, 3, 5]

        >>> filter_short_ISIs([1,2,3,4,5], tdelta=2)
        [1, 3, 5]
    """
    if len(t) == 0:
        return []

    out_t = [t[0]]

    for tt in t[1:]:
        if tt - out_t[-1] >= tdelta:
            out_t.append(tt)

    return out_t


###########################################
# methods for interpreting stimulus times
###########################################


def _find_stimulus_interval(stim_times):
    '''helper function to get the interval between the stimuli.
    Assumption: The stimulus interval is constant.'''
    return stim_times[1] - stim_times[0]


def stimulus_interval_filter(stim_times, period_length=1, offset=0):
    """
    Filters periodic stimuli such that only the first stimulus of each period is retained.

    Args:
        stim_times (list): A list containing stimulus times.
        period_length (int, optional): The number of stimuli forming one period. Defaults to 1.
        offset (int, optional): The number of the stimulus in each period to be extracted. Defaults to 0.

    Returns:
        list: A list containing filtered stimulus times.

    Examples:
        >>> stimulus_interval_filter([1,2,3,4])
        [1, 2, 3, 4]

        >>> stimulus_interval_filter([1,2,3,4], period_length=2)
        [1, 3]

        >>> stimulus_interval_filter([1,2,3,4], period_length=2, offset=1)
        [2, 4]
    """
    return stim_times[offset::period_length]


## automatic interval detection ... not to be trusted
#     max_interval = max(set(np.diff(stim_times).round()))
#     out = []
#     for i in intervals:
#         if out:
#             if i - out[-1] < max_interval - 5:
#                 continue
#         out.append(i)
#     return out


#####################################################
# convert list of spike times and list of stim times into dataframe
#####################################################

def get_st_from_spike_times_and_stim_times(spike_times,
                                           stim_times,
                                           offset = 0,
                                           mode = 'spike_times'):
    """Computes spike times dataframe based on list of spike times and stimulus times.

    Args:
        spike_times (list[float]): List of spike times.
        stim_times (list[float]): List of stimulus times.
        offset (float, optional): Offset value. Defaults to 0.
        mode (str, optional): Mode of computation. Can be 'spike_times' or 'ISIs'. Defaults to 'spike_times'.

    Returns:
        pd.DataFrame: Pandas dataframe. Its format is as follows: One row is one trial. The columns contain the spike times
        and are named in ascending order (0,1,2, ...).

    Raises:
        ValueError: If mode is not 'spike_times' or 'ISIs'.
        ValueError: If offset is not negative.
    """
    if len(stim_times) == 0:
        stim_interval = np.Inf
        stim_times = [0.]
    elif len(stim_times) == 1:
        stim_interval = np.Inf
    else:
        stim_interval = _find_stimulus_interval(stim_times)
    if offset > 0:
        raise ValueError('offset has to be negative.')
    if mode == 'spike_times':
        out = []
        for lv, stim_time in enumerate(stim_times):
            values = [
                s - stim_time
                for s in spike_times
                if ((s - stim_time) >= offset) and (
                    (s - stim_time) < stim_interval + offset)
            ]
            values = pd.Series({lv: v for lv, v in enumerate(values)})
            values.name = lv
            out.append(values)
        return pd.DataFrame(out)
    elif mode == 'ISIs':
        out_ISIs = []
        ISIs = pd.Series(spike_times).diff().tolist()
        for lv, stim_time in enumerate(stim_times):
            values = [
                s[1]
                for s in zip(spike_times, ISIs)
                if ((s[0] - stim_time) >= offset) and (
                    (s[0] - stim_time) < stim_interval + offset)
            ]
            values = pd.Series({lv: v for lv, v in enumerate(values)})
            values.name = lv
            out_ISIs.append(values)
        return pd.DataFrame(out_ISIs)
    else:
        raise ValueError('mode must be spike_times or ISIs')



def strip_st(st):
    """
    Returns a DataFrame containing only spike times, without metadata.
    
    Args:
        st: A pandas DataFrame containing spike times as generated by get_st_from_spike_times_and_stim_times
    
    Returns:
        A pandas DataFrame, in which all columns that cannot be converted to integer are filtered out,
        i.e. the DataFrame contains only spike times and no metadata.
    """
    return st[[c for c in st.columns if db_utils.convertible_to_int(c)]]


import pandas as pd

def get_spike_times_from_row(row):
    """Returns a list containing all non-NaN elements in the given pandas Series.
    
    Args:
        row (pd.Series): A pandas Series containing spike times.
        
    Returns:
        list: A list containing spike times.
    """
    row = row.dropna()
    import six
    row = [v for i, v in six.iteritems(row)]
    return row


class SpikeDetectionCreastTrough(object):
    '''Detects spikes by creast and trough amplitude.
    
    Parameters
    ----------
    reader_object: object with get_voltage_traces and get_stim_times method, e.g. SmrReader
    lim_creast: float or str, threashold above which a creast of a spike is detected 
        as such. Needs to be float or "minimum", or "zero". If "minimum" or "zero" is choosen, 
        the threashold will be set based on the histogram of all creasts. If "minimum" is 
        choosen, lim_creast will be set to the first minimum in the histogram above or equal to 0.4mV. 
        If "zero" is choosen, lim_creast will be set to the first empty bin.
    lim_trough: float or str, as lim_creast. If float is specified, you probably 
        want to use a negative value. lim creast and lim_trough need to be both floats, both 
        "zero" or both "minimum".
    max_creast_trough_interval: float. Maximum interval between creast and trough such that 
        a spike is recognized.
    tdelta: float, minimum interval between spikes
    stimulus_period: int, number of stimuli applied per trial. E.g., for paired pulse stimuli,
        it should be 2.
    stimulus_period_offset: int, number of stimulus that initiates first trial.
    cellid: str, name to be used in spike times dataframe
    
    Attributes
    ----------
    lim_creast: lim_creast used for spike detection (if "minimum" or "zero" was defined, this will
        be the numeric value used"
    lim_trough: as above
    st: spike times dataframe, one row per trial
    spike_times: all extracted spike times, fullfilling creast and trough criterion, filtered such that
        the minimal ISI is above tdelta.
    _spike_times_creast: spike times fullfilling creast criterion
    _spike_times_trough: spike times fullfilling trough criterien'''

    def __init__(self,
                 reader_object,
                 lim_creast='minimum',
                 lim_trough='minimum',
                 max_creast_trough_interval=2.,
                 tdelta=1.,
                 stimulus_period=1,
                 stimulus_period_offset=0,
                 upper_creast_threshold=np.inf,
                 cellid='__no_cellid_assigned__',
                 spike_time_mode='latest'):
        self.reader = reader_object
        self.stimulus_period = stimulus_period
        self.stimulus_period_offset = stimulus_period_offset
        self.stim_times = stimulus_interval_filter(
            reader_object.get_stim_times(), stimulus_period,
            stimulus_period_offset)
        self.tdelta = tdelta
        self.cellid = cellid
        self.upper_creast_threshold = upper_creast_threshold
        self.max_creast_trough_interval = max_creast_trough_interval
        self._lim_creast = lim_creast
        self._lim_trough = lim_trough
        self._set_creast_trough(self._lim_creast, self._lim_trough)
        self.spike_time_mode = spike_time_mode

    def run_analysis(self):
        self._extract_spike_times()

    def _set_creast_trough(self, lim_creast, lim_trough):
        # automatic detection of creast and trough limit
        if lim_creast == 'minimum' and lim_trough == 'minimum':
            lim_creast, lim_trough = self.get_creast_and_trough_ampltidues_by_bins(
                'minimum')
        elif lim_creast == 'zero' and lim_trough == 'zero':
            lim_creast, lim_trough = self.get_creast_and_trough_ampltidues_by_bins(
                'zero')
        elif isinstance(lim_creast, float) and isinstance(lim_trough, float):
            pass
        else:
            raise ValueError(
                'lim_creast and lim_trough must be both floats or both be "minimum" or both be "zero"'
            )
        if lim_creast < 0:
            print("warning: lim_creast is < 0")
        if lim_trough > 0:
            print("warning: lim_trough is > 0")
        self.lim_creast = lim_creast
        self.lim_trough = lim_trough

    def _extract_spike_times(self):
        # aliases
        t, v = self.reader.get_voltage_traces()
        lim_creast, lim_trough = self.lim_creast, self.lim_trough
        tdelta = self.tdelta
        upper_creast_threshold = self.upper_creast_threshold
        # spike times detected by creast
        a, b = get_peaks_above(t, v, lim_creast)
        self._spike_times_creast, self._spike_amplitudes_creast = a, np.array(
            b)
        #self._spike_times_creast_filtered = filter_short_ISIs(self._spike_times_creast, tdelta=tdelta)
        # spike times detected by trough
        a, b = get_peaks_above(t, v * -1, lim_trough * -1)
        self._spike_times_trough, self._spike_amplitudes_trough = a, b
        #self._spike_times_trough_filtered = filter_short_ISIs(self._spike_times_trough, tdelta=tdelta)
        # spike times detected by creast and trough
        self.spike_times, self.spike_times_amplitude = filter_spike_times(
            self._spike_times_creast,
            self._spike_times_trough,
            creast_trough_interval=self.max_creast_trough_interval,
            spike_times_amplitude=self._spike_amplitudes_creast,
            upper_creast_threshold=upper_creast_threshold,
            mode=self.spike_time_mode)
        # remove spike times that cross max_threshold
        self.spike_times = filter_short_ISIs(self.spike_times, tdelta=tdelta)

        self.t_start = self.reader.t_start
        self.t_end = self.reader.t_end

    def get_creast_and_trough_ampltidues_by_bins(self, mode='zero'):
        # aliases
        t, v = self.reader.get_voltage_traces()
        t, v = np.array(t), np.array(v)

        if len(self.stim_times) < 2:
            str_ = "less than 2 stimuli found. using whole trace to determine "
            str_ += "lim_creast and lim_trough."
        else:
            str_ = "using interval between first stimlus and last stimulus to determine "
            str_ += "lim_creast and lim_trough."
            index = (self.stim_times[0] < t) & (t < self.stim_times[-1])
            t = t[index]
            v = v[index]
        print(str_)

        # get peak and creast amplitude
        _, creasts = get_peaks_above(t, v, 0)
        _, troughs = get_peaks_above(t, v * -1, 0)

        # compute bins
        bins = np.arange(0, 7, 0.1)
        binned_data_st, _ = np.histogram(creasts, bins=bins)
        binned_data_sst, _ = np.histogram(troughs, bins=bins)
        if mode == 'zero':
            minimun_zero_bin_st = bins[np.argwhere(
                binned_data_st[4:-1] == 0).min() + 4]
            minimun_zero_bin_sst = bins[np.argwhere(
                binned_data_sst[4:-1] == 0).min() + 4]
        elif mode == 'minimum':
            minimun_zero_bin_st = bins[np.argwhere(
                ((binned_data_st[4:-1] - binned_data_st[5:]) < 0) |
                (binned_data_st[4:-1] == 0)).min() + 4]
            minimun_zero_bin_sst = bins[np.argwhere(
                ((binned_data_sst[4:-1] - binned_data_sst[5:]) < 0) |
                (binned_data_sst[4:-1] == 0)).min() + 4]
        return minimun_zero_bin_st, minimun_zero_bin_sst * -1

    def get_default_events(self,
                           show_stim_times=True,
                           show_trough_candidates=True):
        '''Returns a list of events to be displayed with the show_events method.
        Creates events for deteced spikes (black line) and spike candidates [dotted black line]
        (i.e. creasts and troughs exceeding the limit but which do not qualify to 
        be a spike)
        
        Parameters
        ----------
        show_spike_times: 
        
        Returns
        -------
        events: list, containing 4-tuples of the format (time, color, linestyle, linewidth)'''
        # get unsuccessful spike candidates
        events = [
            (s, 'k', '--', .5)
            for s in self._spike_times_creast
            if not s in self.spike_times
        ]  # len([ss for ss in self.spike_times if np.abs(ss-s) < 1])]
        if show_trough_candidates:
            events += [(s, 'k', '--', .5)
                       for s in self._spike_times_trough
                       if not len([
                           ss for ss in self.spike_times
                           if 0 < s - ss < self.max_creast_trough_interval
                       ])]
        # get detected spikes
        events += [(t, 'pink', '-', 3) for t in self.spike_times]
        # add stimulus times
        if show_stim_times:
            events += [(t, 'r', '-', 3) for t in self.stim_times]
        return events

    def show_events(self,
                    events='auto',
                    savepdf=None,
                    showfig=True,
                    ylim=(-5, 5)):
        '''Shows voltage trace, threasholds and events.
        
        Parameters
        ----------
        events: 'auto': uses the get_default_events_method. shows detected spikes as black line, spike candidates 
                     as dotted black line, stimulus times as bold red line
                'only_creast': 
                list: explicitly define events to show. Needs to be list containing 4-touples in the following format
                     (timepoint, 'color', 'linestyle', linewidth)'''
        if events == 'auto':
            events = self.get_default_events()
        if events == 'only_creast':
            events = self.get_default_events(show_trough_candidates=False)
        elif isinstance(events, list):
            pass
        else:
            raise ValueError(
                "events must be auto, only_creast, or of type list")
        events = sorted(events, key=lambda x: x[0])
        if savepdf:
            output = PdfFileWriter()

        t, v = self.reader.get_voltage_traces()
        n = 0
        while True:
            try:
                offset_time = events[n][0]
            except IndexError:
                break
            index = (t > offset_time - 15) & (t < offset_time + 15)
            tt, vv = t[index], v[index]
            fig = plt.figure(figsize=(15, 4))
            plt.plot(tt, vv)  ###
            plt.axhline(self.lim_creast, color='grey', linewidth=.5)
            plt.axhline(self.lim_trough, color='grey', linewidth=.5)
            plt.axhline(self.upper_creast_threshold,
                          color='red',
                          linewidth=.5)

            for lv, (event_t, c, linestyle, linewidth) in enumerate(events):
                if offset_time - 15 <= event_t <= offset_time + 15:
                    plt.axvline(event_t,
                                  color=c,
                                  linewidth=linewidth,
                                  linestyle=linestyle,
                                  alpha=0.6)
                    n = lv  # n is index of last event shown
            n += 1
            plt.gca().ticklabel_format(useOffset=False)
            sns.despine()
            plt.ylim(*ylim)
            plt.xlabel('t / ms')
            plt.ylabel('recorded potential / mV')
            if showfig:
                display.display(fig)
            if savepdf:
                fig.savefig(savepdf)
                inputpdf = PdfFileReader(savepdf, "rb")
                output.addPage(inputpdf.getPage(0))
            plt.close()
        if savepdf:
            with open(savepdf, "wb") as outputStream:
                output.write(outputStream)

    def get_serialize_dict(self):
        return {
            'reader_object': self.reader.get_serialize_dict(),
            'lim_creast': self.lim_creast,
            'lim_trough': self.lim_trough,
            'max_creast_trough_interval': self.max_creast_trough_interval,
            'tdelta': self.tdelta,
            'stimulus_period': self.stimulus_period,
            'stimulus_period_offset': self.stimulus_period_offset,
            'stim_times': self.stim_times,
            'cellid': self.cellid,
            'spike_times': self.spike_times,
            '_spike_times_creast': self._spike_times_creast,
            '_spike_times_trough': self._spike_times_trough,
            't_start': self.t_start,
            't_end': self.t_end
        }

    def save(self, path):
        with open(path, 'w') as out:
            json.dump(self.get_serialize_dict(), out)

    @staticmethod
    def load(path, init_reader=False):
        ret = SpikeDetectionCreastTrough.__new__(SpikeDetectionCreastTrough)
        with open(path) as f:
            data = json.load(f)
        import six
        for k, v in six.iteritems(data):
            setattr(ret, k, v)
        if init_reader:
            ret.reader = load_reader(data['reader_object'])
        if not 'stim_times' in list(data.keys()):
            ret.stim_times = stimulus_interval_filter(
                ret.reader.get_stim_times(), ret.stimulus_period,
                ret.stimulus_period_offset)
        return ret

    def plot_creast_trough_histogram(self, ax=None):
        pass  # todo


#################################################
# classify timepoint at which a spike occurs
#################################################
def get_period_label_by_time(periods, t):
    '''Classifies timepoint.
    
    Parameters
    ----------
    periods: dict, containing period label as key and (period_start, period_end) as value
    t: float, timepoint to classify
    
    Returns
    -------
    label: label of period in which t is in. 'undefined' if t is in no defined period'''

    import six
    for k, (tmin, tmax) in six.iteritems(periods):
        if tmin <= t < tmax:
            return k
    return 'undefined'


#################################################
# methods for analyzing events (doublets, bursts)
#################################################


def _spike_times_series_from_spike_times_dataframe(st):
    '''Converts a spike times dataframe to a pd.Series, which has the following format:
    keys: same as keys in st
    values: list of spike times, as in st, but without NaN and metadata.'''
    st = strip_st(st)
    dummy = [
        (name, get_spike_times_from_row(row)) for name, row in st.iterrows()
    ]
    spike_times = pd.Series([d[1] for d in dummy],
                              index=[d[0] for d in dummy])
    return spike_times


def _sta_apply_helper(spike_times, analysis_function, periods={}):
    '''helper function for applying an analysis_function on spike_times in
    the following special case:
    
    spike_times is a pd.Series in the format of SpikeTimesAnalysis.spike_time,
    i.e. it contains lists of spike times as values and trials as keys.
    
    analysis_function is called by a list of spike_times and returns a pd.DataFrame.
    The dataframe contains at least the following columns:
        event_type: type of the event
        event_time: timepoint of event occurence
    
    The dataframe will be extended with the column "trial", which is determined based
    on the  key of the pd.Series.
    
    Parameters
    ----------
    spike_times: pd.Series, containing lists of spike_times (see above).
    analysis_function: function that gets a single list of spike times and returns pd.DataFrame
    
    Returns
    -------
    pd.DataFrame, in which the individual dataframes returned by analysis_function are 
    concatenated.
    '''
    import six
    out = []
    for name, spike_times in six.iteritems(spike_times):
        df = analysis_function(spike_times)
        df['trial'] = name
        out.append(df)
    out = pd.concat(out).reset_index(drop=True)
    out['period'] = out.apply(
        lambda x: get_period_label_by_time(periods, x.event_time), axis=1)
    return out


def _sta_input_checker(t_start, t_end, period):
    errstr = 'You can define period or t_start and t_end, but not both.'
    if period:
        if t_start or t_end:
            raise ValueError(errstr)
    if t_start or t_end:
        if not t_start and t_end:
            raise ValueError(errstr)
    return t_start, t_end, period


class STAPlugin_TEMPLATE(object):

    def __init__(self):
        self._result = None

    def get_result(self):
        if self._result is None:
            raise RuntimeError("You need to call setup first")
        else:
            return self._result

    def setup(self):
        raise NotImplementedError


class STAPlugin_ISIn(STAPlugin_TEMPLATE):

    def __init__(self, name='ISIn', source='spike_times', max_n=5):
        self.name = name
        self.source = source
        self.max_n = max_n
        STAPlugin_TEMPLATE.__init__(self)

    def setup(self, spike_times_analysis):
        times = spike_times_analysis.get(self.source)
        self._result = self.event_analysis_ISIn(times, self.max_n)

    @staticmethod
    def event_analysis_ISIn(spike_times, n=5):
        '''Computes for each spike the inter spike interval (ISI) to the next, second next, nth spike.
        
        Parameters
        ----------
        spike_times: list, containing spike times
        n: max order of ISIs computed (e.g. if n = 1, only the interval to the next spike will be computed.
        
        Returns
        -------
        out: pandas.DataFrame, containing the columns ISI_1 to ISI_{n}, and event_time
            The ISI_{} columns contain the time interval between the current spike (@ event time) 
            and the nth next spike. np.NaN, if there is no nth next spike.
        '''
        out = []
        #n = min(n, len(spike_times))
        for lv in range(len(spike_times)):
            time = spike_times[lv]
            ISIs = {}
            for nn in range(1, n):
                try:
                    spike_times[lv + nn]
                except IndexError:
                    continue
                ISIs['ISI_{}'.format(nn)] = spike_times[lv + nn] - time
            ISIs['event_time'] = time
            out.append(ISIs)
        return pd.DataFrame(out)


class STAPlugin_bursts(STAPlugin_TEMPLATE):

    def __init__(self,
                 name='bursts',
                 source='spike_times',
                 event_maxtimes={
                     0: 0,
                     1: 10,
                     2: 30
                 },
                 event_names={
                     0: 'singlet',
                     1: 'doublet',
                     2: 'triplet'
                 }):
        STAPlugin_TEMPLATE.__init__(self)
        self.name = name
        self.source = source
        self.event_maxtimes = event_maxtimes
        self.event_names = event_names

    def setup(self, spike_times_analysis):
        times = spike_times_analysis.get(self.source)
        self._result = self.event_analysis_bursts(times, self.event_maxtimes,
                                                  self.event_names)

    @staticmethod
    def event_analysis_bursts(row, event_maxtimes=None, event_names=None):
        '''Detects high frequency events (doublet, triplet, ...) that occur within a timewindow.
        
        Parameters
        ----------
        row: list-like, containing spike times
        event_maxtimes: dictionary, keys indicate event type (0 mean singlet, 1 mean doublet, 2 means triplet, ...),
            values indicate max duration of such an event.
        event_name: dictionary, names of the events (0: 'singlet', 1:'doublet', 2:'triplet')
        
        Returns
        -------
        out: pandas.DataFrame, one row is one event. Columns are:
            event_time: timepoint of first_spike belonging to event
            event_class: class of event as defined in event_name
            ISI_{n}: Interval from first spike of event to nth spike to event
            
            An event is allways classified as the one with the highest number of spikes possible,
            e.g. [1,5,9] could be classified as doublet + singlet, but it will be a triplet.
        '''
        if not sorted(event_maxtimes.keys()) == sorted(event_names.keys()):
            raise ValueError(
                'keys of event_maxtimes and event_name must be the same!')
        if not 0 in event_maxtimes:
            raise ValueError(
                '0 / singlet must be defined! Please check event_maxtimes and event_name.'
            )

        events_in_descending_order = sorted(list(event_maxtimes.keys()),
                                            reverse=True)

        row = np.array(row)
        out = []
        lv = 0
        while True:
            row_section = row[lv:]
            # terminate loop, if all spikes have been processed
            if len(row_section) == 0:
                break
            isis = row_section - row_section[0]
            # check if event is present, starting with highest event
            for n in events_in_descending_order:
                if n >= len(isis):
                    continue
                if isis[n] <= event_maxtimes[n]:
                    break
            out_dict = {'ISI_{}'.format(nn): isis[nn] for nn in range(1, n + 1)}
            out_dict['event_time'] = row_section[0]
            out_dict['event_class'] = event_names[n]

            out.append(out_dict)
            lv += 1 + n
        return pd.DataFrame(out)


class STAPlugin_annotate_bursts_in_st(STAPlugin_TEMPLATE):

    def __init__(self,
                 name='bursts_st',
                 source='st',
                 event_maxtimes={
                     0: 0,
                     1: 10,
                     2: 30
                 },
                 event_names={
                     0: 'singlet',
                     1: 'doublet',
                     2: 'triplet'
                 }):
        self.name = name
        self.source = source
        self.event_maxtimes = event_maxtimes
        self.event_names = event_names

    def setup(self, spike_times_analysis):
        st = spike_times_analysis.get(self.source)
        st = strip_st(st)

        dfs = [
            STAPlugin_bursts.event_analysis_bursts(row.dropna(),
                                                   self.event_maxtimes,
                                                   self.event_names)
            for i, row in strip_st(st).iterrows()
        ]

        import six
        event_names_inverse = {
            v: k + 1 for k, v in six.iteritems(self.event_names)
        }

        def fun(s):
            l_ = [[e] * event_names_inverse[e] for e in s]
            l_ = [x for x in l_ for x in x]
            return pd.Series(l_)

        df = pd.concat(
            [fun(df.event_class) if len(df) else pd.Series() for df in dfs],
            axis=1).T
        df.index = st.index
        self._result = df


class STAPlugin_ongoing(STAPlugin_TEMPLATE):

    def __init__(self,
                 name='ongoing_activity',
                 source='spike_times',
                 ongoing_sample_length=90000,
                 mode='frequency'):
        STAPlugin_TEMPLATE.__init__(self)
        if not mode in ('frequency', 'count'):
            raise ValueError('mode must be "frequency" or "count"!')
        self.name = name
        self.source = source
        self.ongoing_sample_length = ongoing_sample_length
        self.mode = mode

    def setup(self, spike_times_analysis):
        spike_times = spike_times_analysis.get(self.source)
        stim_times = spike_times_analysis.get('stim_times')
        first_stim = min(stim_times)
        recording_start = max(spike_times_analysis.spike_times_object.t_start,
                              0)
        epsilon = 0.1
        if first_stim - self.ongoing_sample_length + epsilon < recording_start:
            # raise RuntimeError('cannot compute ongoing activity')
            self._result = float('nan')
        n_spikes = [
            s for s in spike_times
            if first_stim - self.ongoing_sample_length <= s < first_stim
        ]
        n_spikes = float(len(n_spikes))
        if self.mode == 'frequency':
            self._result = float(n_spikes) / self.ongoing_sample_length * 1000
        elif self.mode == 'count':
            self._result = n_spikes


class STAPlugin_quantification_in_period(STAPlugin_TEMPLATE):

    def __init__(self,
                 name='frequency_in_period',
                 source='st_df',
                 period=None,
                 t_start=None,
                 t_end=None,
                 mode='frequency'):
        if not mode in ('frequency', 'count_per_trial', 'count_total'):
            raise ValueError(
                'mode must be "frequency" or "count_per_trial" or "count_total"!'
            )
        self.name = name
        self.source = source
        self.mode = mode
        self.t_start, self.t_end, self.period = _sta_input_checker(
            t_start, t_end, period)

    def setup(self, spike_times_analysis):
        if self.period:
            t_start, t_end = spike_times_analysis.periods[self.period]
        else:
            t_start, t_end = self.t_start, self.t_end
        st = spike_times_analysis.get(self.source)
        st = strip_st(st)
        st[st < t_start] = float('nan')
        st[st >= t_end] = float('nan')
        self._per_trial = st.apply(lambda x: x.count(), axis=1)
        n_trials = float(st.shape[0])
        n_spikes = float(self._per_trial.sum())
        if self.mode == 'frequency':
            self._result = n_spikes / (n_trials * (t_end - t_start)) * 1000
        elif self.mode == 'count_per_trial':
            self._result = n_spikes / n_trials
        elif self.mode == 'count_total':
            self._result = self._per_trial.sum()


class STAPlugin_extract_column_in_filtered_dataframe(STAPlugin_TEMPLATE):

    def __init__(self, name=None, column_name=None, source=None, select={}):
        if None in (name, column_name, source):
            raise ValueError("name and column and source must be defined!")

        self.name, self.column_name, self.source, self.select = name, column_name, source, select

    def setup(self, spike_times_analysis):
        df = spike_times_analysis.get(self.source)
        df = db_utils.select(df, **self.select)
        column = list(df[self.column_name])
        self._result = column


class STAPlugin_spike_times_dataframe(STAPlugin_TEMPLATE):

    def __init__(self,
                 name='spike_times_dataframe',
                 source='spike_times',
                 offset=0,
                 mode='spike_times'):
        self.name = name
        self.source = source
        self.offset = offset
        self.mode = mode

    def setup(self, spike_times_analysis):
        spike_times = spike_times_analysis.get(self.source)
        stim_times = spike_times_analysis.get('stim_times')
        self._result = get_st_from_spike_times_and_stim_times(
            spike_times, stim_times, offset=self.offset, mode=self.mode)


class STAPlugin_response_probability_in_period(STAPlugin_TEMPLATE):

    def __init__(self,
                 name='frequency_in_period',
                 source='st_df',
                 period=None,
                 t_start=None,
                 t_end=None):
        self.name = name
        self.source = source
        self.t_start, self.t_end, self.period = _sta_input_checker(
            t_start, t_end, period)

    def setup(self, spike_times_analysis):
        if self.period:
            t_start, t_end = spike_times_analysis.periods[self.period]
        else:
            t_start, t_end = self.t_start, self.t_end
        st = spike_times_analysis.get(self.source)
        self._by_trial = db_analyze_spike_in_interval(st, t_start, t_end)
        self._result = np.mean(self._by_trial)


class STAPlugin_response_latency_in_period(STAPlugin_TEMPLATE):

    def __init__(self,
                 name='frequency_in_period',
                 source='st_df',
                 period=None,
                 t_start=None,
                 t_end=None):
        self.name = name
        self.source = source
        self.t_start, self.t_end, self.period = _sta_input_checker(
            t_start, t_end, period)

    @staticmethod
    def _helper(l_):
        l_ = l_.dropna()
        if len(l_):
            return min(l_)
        else:
            return float('nan')

    @staticmethod
    def _helper_median(l_):
        l_ = l_.dropna()
        if len(l_):
            return np.median(l_)
        else:
            return float('nan')

    def setup(self, spike_times_analysis):
        if self.period:
            t_start, t_end = spike_times_analysis.periods[self.period]
        else:
            t_start, t_end = self.t_start, self.t_end

        st = spike_times_analysis.get(self.source).copy()
        st = strip_st(st)
        st[st < t_start] = float('nan')
        st[st >= t_end] = float('nan')
        self._by_trial = st.apply(self._helper, axis=1)
        self._result = self._helper_median(self._by_trial)


class SpikeTimesAnalysis:
    '''Class for applying event_analysis routines on a spike times dataframe.'''

    def __init__(self,
                 spike_times_object,
                 default_event_analysis=[],
                 periods={}):
        self.periods = periods
        self.spike_times_object = spike_times_object
        # spike_times = _spike_times_series_from_spike_times_dataframe(spike_times_object.st)
        self._db = {}
        try:
            spike_times_object.spike_times
            spike_times_object.stim_times
        except AttributeError:
            pass
        else:
            self._db['spike_times'] = spike_times_object.spike_times
            self._db['stim_times'] = spike_times_object.stim_times
        for ea in default_event_analysis:
            self.apply_extractor(ea)

    def apply_extractor(self, sta_plugin, name=None):
        sta_plugin.setup(self)
        self._db[sta_plugin.name] = sta_plugin

    def get(self, key):
        try:
            return self._db[key]._result
        except AttributeError:
            return self._db[key]

    def get_by_trial(self, key):
        return self._db[key]._by_trial


import six


def get_interval(interval_dict, t):
    for i, v in six.iteritems(interval_dict):
        if (t >= v[0]) and (t < v[1]):
            return i


class VisualizeEventAnalysis:

    def __init__(self, ea):
        self.ea = ea

    def plot_PSTH(self, min_time=0, max_time=2500, bin_size=5):
        st = self.ea.st
        bins = temporal_binning(st, min_time=0, max_time=2500, bin_size=5)
        fig = plt.figure()
        histogram(bins, fig=fig.add_subplot(111))
        ax = fig.axes[-1]
        ax.set_xlabel('t / ms')
        ax.set_ylabel('# spikes / trial / ms')
        ax.set_ylim([0, 0.5])
        sns.despine()
        return fig

    def plot_ISI1_vs_ISI2(self,
                          interval_dict,
                          rp=2.5,
                          color_dict=defaultdict(lambda: 'k'),
                          ax1=None,
                          ax2=None):

        # color_dict = {'ongoing': 'grey', 'onset': 'r', 'sustained': 'k', 'late': 'green', None: 'white'}
        colormap = {
            10: 'r',
            20: 'orange',
            30: 'green',
            40: 'blue',
            50: 'purple'
        }
        e = self.ea.event_db['get_n_bursts']
        tmax = interval_dict['late'][1]
        e = e[e.event_time < tmax]
        if (ax1 is None) or (ax2 is None):
            fig = plt.figure(figsize=(6, 3), dpi=200)
            ax1 = fig.add_subplot(121)
            ax2 = fig.add_subplot(122)

        colors = [
            color_dict[get_interval(interval_dict, t)] for t in e.event_time
        ]
        ax1.scatter(e.ISI_1, e.ISI_2 - e.ISI_1, color=colors, marker='.')
        ax1.set_xlabel('ISI first to second spike')
        ax1.set_ylabel('ISI second to third spike')
        ax1.plot([rp, rp], [0, 100], c='grey')
        ax1.plot([0, 100], [rp, rp], c='grey')
        import six
        for name, c in six.iteritems(colormap):
            if c == 'white':
                continue
            ax1.plot([0, name], [name, 0], c=c, linewidth=.5)

        ax1.set_aspect('equal')
        ax1.set_xlim(0, 30)
        ax1.set_ylim(0, 30)

        import six
        for name, c in six.iteritems(colormap):
            if name > 30:
                continue
            e_filtered = e[(e.ISI_2 < name) & (e.ISI_2 >= name - 10)]
            print(name, len(e_filtered))
            if len(e_filtered) == 0:
                print('skipping')
                continue
            e_filtered.event_time.plot(kind='hist',
                                       bins=np.arange(0, tmax, 1),
                                       cumulative=True,
                                       histtype='step',
                                       color=c,
                                       ax=ax2,
                                       normed=False)
        ax2.set_xlabel('t / ms')
        #ax2.axvline(700, color = 'grey')

        sns.despine()

    def plot(self):
        for k in dir(self):
            if k.startswith('plot_'):
                getattr(self, k)()


############################
# main class for analyzing a spike times file
############################


class AnalyzeFile:

    def __init__(self,
                 path,
                 lim_creast='minimum',
                 lim_trough='minimum',
                 cellid='__no_cellid_assigned__',
                 periods={'1onset': (0, 100)},
                 analogsignal_id=0,
                 stim_times_channel='5',
                 tdelta=1):
        ''' Class for automatic analysis of smr files.
        
        periods: requires '1onset' as key for plot_n_onset function.
        '''
        smr_reader = SmrReader(path,
                               analogsignal_id=analogsignal_id,
                               stim_times_channel=stim_times_channel)
        self.sdct = SpikeDetectionCreastTrough(smr_reader,
                                               lim_creast=lim_creast,
                                               lim_trough=lim_trough,
                                               tdelta=tdelta)
        self.sdct.run_analysis()

        # run event_analysis

        self.ea = EventAnalysis(st)
        df = self.ea.event_db['burst_analysis_2']
        df['experiment'] = cellid
        df['period'] = df.apply(
            lambda x: get_period_label_by_time(self.periods, x.event_time),
            axis=1)
        self.event_df = df

    def get_ongoing_activity(self, period_prestim=30000):
        if self.stim_times[0] < period_prestim:
            s = self.stim_times[0]
            print(
                'warning! there are no {} s activity pre stimulus. Falling back to {}s'
                .format(period_prestim / 1000., s / 1000.))
        else:
            s = period_prestim
        return len([
            t for t in self.spike_times if (t < self.stim_times[0]) and
            (t > self.stim_times[0] - s)
        ]) / (s / 1000.)

    def get_onset_latency(self):
        return np.median([
            s for s in self.st[0]
            if self.periods['1onset'][0] <= s <= self.periods['1onset'][1]
        ])

    def describe(self):
        af = self
        text = 'n trials: {} '.format(af.st.shape[0])
        text += '\n' + 'ongoing activity: {} Hz'.format(
            af.get_ongoing_activity())
        text += '\n' + 'onset spike prob: {}'.format(
            af.get_onset_spike_probability())
        text += '\n' + 'onset spike latency: {} ms'.format(
            af.get_onset_latency())
        text += '\n' + 'creast / trough limit [mV]: {} / {}'.format(
            af.lim_creast, af.lim_trough)
        return text

    def get_onset_spike_probability(self):
        return db_analyze_spike_in_interval(self.st, *self.periods['1onset']).mean()

    def _get_fig(self, ax=None):
        if ax is not None:
            return ax
        else:
            fig = plt.figure()
            return fig.add_subplot(111)

    def plot_onset_latency(self, ax=None):
        ax = self._get_fig(ax)
        onset_end = 100  # self.periods['1onset'][1]
        ax.axvspan(*self.periods['1onset'], color='lightgrey')
        ax.hist(self.st[0].dropna().values, bins=np.arange(0, onset_end, 1))
        ax.set_xlabel('onset latency / ms')

    def get_df(self, groupby=['period'], normed=False):

        df = self.event_df

        column_order = [
            'singlet', 'doublet', 'triplet', 'quadruplet', 'quintuplet'
        ]
        _ = df.groupby(groupby).apply(lambda x: x.event_class.value_counts())

        if isinstance(_, pd.Series):  # this happens, if
            _ = _.unstack(-1)
        _ = _.fillna(0)

        if normed:
            _ = _.apply(lambda x: x / x.sum(), axis=1)
        column_order = [c for c in column_order if c in _.columns]
        return _[column_order]

    def get_table(self, groupby=['period']):
        mean_ = self.get_df(groupby, normed=True)
        mean_unnormed = self.get_df(groupby, normed=False)
        return mean_, mean_unnormed

    def plot_burst_fractions(self, ax=None):
        mean_, mean_unnormed = self.get_table()
        ax = self._get_fig(ax)

        d = mean_
        d = d.fillna(0).stack().to_frame(name='n')
        d['period'] = d.index.get_level_values(0)
        d['type'] = d.index.get_level_values(1)

        with pd.option_context("display.max_rows", 1000):
            display.display(mean_.round(2))
            display.display(mean_unnormed.round(2))
        sns.barplot(data=d, x='period', y='n', hue='type', ax=ax)
        ax.set_ylim([0, 1])
        plt.ylabel('% of spiking activity')
        ax.legend()

    def get_n_onset2(self):
        af = self
        tmin, tmax = af.periods['1onset']

        df = af.event_df
        len_ = af.st.shape[0]
        out = pd.Series([0] * len_)

        df = df[(df.event_time >= tmin) & (df.event_time < tmax)]
        df['trial'] = df.trial.str.split('/').str[1].astype(int)
        df = df.set_index('trial')
        out2 = df.event_class.map({
            'singlet': 1,
            'doublet': 2,
            'triplet': 3,
            'quadruplet': 4,
            'quintuplet': 5
        })

        out[out2.index] = out2.values
        return out

    def plot_n_onset(self, ax=None):
        ax = self._get_fig(ax)
        o = self.get_n_onset2().fillna(0)
        o.plot(ax=ax, c='grey', label='__no_legend__', alpha=1, linewidth=.5)
        o.rolling(window=15).mean().plot(ax=ax, alpha=1, linewidth=1, color='k')
        ax.set_ylim(-.5, 4)
        ax.set_xlabel('# trial')
        ax.set_ylabel('# onset spikes')

    def plot_PSTH(self, ax=None):
        ax = self._get_fig(ax)
        ax.set_xlabel('t / ms')
        ax.set_ylabel('# spikes / ms / trial')
        bins = temporal_binning(self.st, min_time=0)
        histogram(bins, fig=ax)

    def plot_all_flat(self):
        af = self
        fig = plt.figure(figsize=(25, 3))
        af.plot_spike_amplitude_histograms(ax=fig.add_subplot(151))
        af.plot_onset_latency(ax=fig.add_subplot(152))
        af.plot_PSTH(ax=fig.add_subplot(153))
        af.plot_burst_fractions(ax=fig.add_subplot(154))
        af.plot_n_onset(ax=fig.add_subplot(155))
        plt.tight_layout()
        sns.despine()

    def plot_all_stacked(self, text=''):
        text = text + self.describe()
        af = self
        fig = plt.figure(figsize=(15, 4))
        ax = fig.add_subplot(231)
        ax.text(0, 0, text)
        ax.axis('off')
        ax.set_ylim(-1, 1)
        af.plot_spike_amplitude_histograms(ax=fig.add_subplot(234))
        af.plot_onset_latency(ax=fig.add_subplot(235))
        af.plot_PSTH(ax=fig.add_subplot(232))
        af.plot_burst_fractions(ax=fig.add_subplot(236))
        af.plot_n_onset(ax=fig.add_subplot(233))
        plt.tight_layout()
        sns.despine()
<|MERGE_RESOLUTION|>--- conflicted
+++ resolved
@@ -1,1593 +1,1584 @@
-import neo, json, tempfile, shutil, os
-from PyPDF2 import PdfFileWriter, PdfFileReader
-import json
-from functools import partial
-import neo
-import pandas as pd
-import numpy as np
-<<<<<<< HEAD
-from isf_data_base import utils as db_utils
-=======
-from data_base import utils as mdb_utils
->>>>>>> 334cf0e2
-from collections import defaultdict
-import tempfile
-import matplotlib.pyplot as plt
-from IPython import display
-import seaborn as sns
-<<<<<<< HEAD
-from isf_data_base.analyze.spike_detection import spike_in_interval as db_analyze_spike_in_interval
-from isf_data_base.analyze.temporal_binning import universal as temporal_binning
-=======
-from data_base.analyze.spike_detection import spike_in_interval as mdb_analyze_spike_in_interval
-from data_base.analyze.temporal_binning import universal as temporal_binning
->>>>>>> 334cf0e2
-from visualize import histogram
-
-################################
-# reader
-################################
-
-def read_smr_file(path):
-    """Reads a Spike2 file and returns its content as a neo.core.block.Block object.
-
-    To avoid modifying the original Spike2 file, a copy of the file is first created in a temporary folder.
-    The copy is then read and returned as a neo.core.block.Block object. Finally, the temporary folder is deleted.
-
-    Args:
-        path (str): Absolute path to the Spike2 file.
-
-    Returns:
-        neo.core.block.Block: A neo.core.block.Block object containing the content of the Spike2 file.
-    """
-    # copying file to tmp_folder to avoid modifying it at all cost
-    dest_folder = tempfile.mkdtemp()
-    shutil.copy(path, dest_folder)
-    path = os.path.join(dest_folder, os.path.basename(path))
-    reader = neo.io.Spike2IO(filename=path)
-    data = reader.read(lazy=False, signal_group_mode='split-all')[0]
-    shutil.rmtree(dest_folder)
-    return data
-
-
-class ReaderSmr:
-    '''
-    A class for reading smr-files and accessing stimulus times and voltage traces.
-
-    Args:
-        path (str): The path to the smr-file.
-        analogsignal_id (int): The ID of the analog signal to read.
-        stim_times_channel (str): The name of the channel containing the stimulus times.
-        min_rel_time (float): The minimum relative time to include in the voltage traces.
-        max_rel_time (float): The maximum relative time to include in the voltage traces.
-
-    Attributes:
-        path (str): The path to the smr-file.
-        analogsignal_id (int): The ID of the analog signal to read.
-        stim_times_channel (str): The name of the channel containing the stimulus times.
-        min_rel_time (float): The minimum relative time to include in the voltage traces.
-        max_rel_time (float): The maximum relative time to include in the voltage traces.
-        t (numpy.ndarray): The time points of the voltage traces.
-        v (numpy.ndarray): The voltage values of the traces.
-        stim_times (list): The times of the stimuli.
-        t_start (float): The start time of the voltage traces.
-        t_end (float): The end time of the voltage traces.
-    '''
-
-    def __init__(self,
-                 path,
-                 analogsignal_id=0,
-                 stim_times_channel=None,
-                 min_rel_time=None,
-                 max_rel_time=None):
-        self.path = path
-        self.analogsignal_id = analogsignal_id
-        self.stim_times_channel = stim_times_channel
-        self.min_rel_time = min_rel_time
-        self.max_rel_time = max_rel_time
-
-        # voltage traces
-        self._data = data = read_smr_file(path)
-        asig = data.segments[0].analogsignals[analogsignal_id]
-        self.t = asig.times.rescale('s').magnitude.flatten() * 1000
-        self.v = asig.magnitude.flatten()
-
-        # stim_times
-        if stim_times_channel:
-            self._events = events = {
-                e.annotations['id']: e for e in data.segments[0].events
-            }
-            self.stim_times = np.array(events[stim_times_channel]) * 1000
-        else:
-            self.stim_times = []
-
-        if max_rel_time:
-            self.v = self.v[self.t < max(self.stim_times) + max_rel_time]
-            self.t = self.t[self.t < max(self.stim_times) + max_rel_time]
-        if min_rel_time:
-            self.v = self.v[self.t > min(self.stim_times) - min_rel_time]
-            self.t = self.t[self.t > min(self.stim_times) - min_rel_time]
-
-        self.t_start = self.t[0]
-        self.t_end = self.t[-1]
-
-    def get_voltage_traces(self):
-        '''
-        Returns the time points and voltage values of the traces.
-
-        Returns:
-            tuple: A tuple containing the time points and voltage values of the traces.
-        '''
-        return self.t, self.v
-
-    def get_stim_times(self):
-        '''
-        Returns the times of the stimuli.
-
-        Returns:
-            list: A list containing the times of the stimuli.
-        '''
-        return list(self.stim_times)
-
-    def get_serialize_dict(self):
-        '''
-        Returns a dictionary containing the attributes of the ReaderSmr object.
-
-        Returns:
-            dict: A dictionary containing the attributes of the ReaderSmr object.
-        '''
-        return {
-            'path': self.path,
-            'analogsignal_id': self.analogsignal_id,
-            'stim_times_channel': self.stim_times_channel,
-            'stim_times': list(self.stim_times),
-            'class': 'ReaderSmr',
-            'min_rel_time': self.min_rel_time,
-            'max_rel_time': self.max_rel_time
-        }
-
-
-class ReaderDummy:
-    '''Not a reader. You provide the data.'''
-
-    def __init__(self, t, v, stim_times=[0]):
-
-        # voltage traces
-        self.t = t
-        self.v = v
-        self.stim_times = stim_times
-        self.t_start = 0
-        self.t_end = max(t)
-
-    def get_voltage_traces(self):
-        return self.t, self.v
-
-    def get_stim_times(self):
-        return list(self.stim_times)
-
-
-def read_labview_junk1_dat_files(path, scale=100, sampling_rate=32000):
-    import numpy as np
-    with open(path, 'rb') as f:
-        while f.read(1) != '\x00':  # skip header
-            pass
-        data = np.fromfile(
-            f, dtype='>f4')  # interpret binary data as big endian float32
-    t = [lv * 1. / sampling_rate for lv in range(len(data))]
-    return np.array(t) * 1000, data * scale
-
-
-def highpass_filter(y, sr):
-    '''https://dsp.stackexchange.com/questions/41184/high-pass-filter-in-python-scipy'''
-    from scipy import signal
-    filter_stop_freq = 70  # Hz
-    filter_pass_freq = 100  # Hz
-    filter_order = 1001
-
-    # High-pass filter
-    nyquist_rate = sr / 2.
-    desired = (0, 0, 1, 1)
-    bands = (0, filter_stop_freq, filter_pass_freq, nyquist_rate)
-    filter_coefs = signal.firls(filter_order, bands, desired, nyq=nyquist_rate)
-
-    # Apply high-pass filter
-    filtered_audio = signal.filtfilt(filter_coefs, [1], y)
-    return filtered_audio
-
-
-class ReaderLabView:
-
-    def __init__(self,
-                 path,
-                 stim_times=None,
-                 sampling_rate=32000,
-                 scale=100,
-                 apply_filter=False):
-        self.path = path
-        self.stim_times = stim_times
-        self.sampling_rate = sampling_rate
-        self.scale = scale
-        self.apply_filter = apply_filter
-        self.t, self.v = read_labview_junk1_dat_files(
-            path, scale=scale, sampling_rate=sampling_rate)
-        if apply_filter:
-            self.v = highpass_filter(self.v, sampling_rate)
-        if stim_times is None:
-            stim_times = []
-        self.t_start = self.t[0]
-        self.t_end = self.t[-1]
-
-    def get_stim_times(self):
-        return list(self.stim_times)
-
-    def get_voltage_traces(self):
-        return self.t, self.v
-
-    def get_serialize_dict(self):
-        return {
-            'path': self.path,
-            'stim_times': self.stim_times,
-            'sampling_rate': self.sampling_rate,
-            'scale': self.scale,
-            'class': 'ReaderLabView',
-            'apply_filter': self.apply_filter
-        }
-
-
-def load_reader(dict_):
-    class_ = dict_.pop('class')
-    if class_ == 'ReaderSmr':
-        path = dict_.pop('path')
-        try:
-            dict_.pop('stim_times')
-        except KeyError:
-            pass
-        return ReaderSmr(path, **dict_)
-    else:
-        raise NotImplementedError()
-
-
-######################################
-# methods for extracting spike times from voltage trace
-# methods for filtering spike times based on waveform features (creast and trough)
-######################################
-
-
-def get_peaks_above(t, v, lim):
-    """
-    Compute timepoints of maxima above a threshold.
-
-    Args:
-        t (list): A list containing timepoints.
-        v (list): A list containing recorded voltage.
-        lim (float): A threshold above which (>=) maxima are detected.
-
-    Returns:
-        max_t (list): A list containing timepoints of maxima.
-        max_v (list): A list containing voltage at timepoints of maxima.
-    """
-    assert len(t) == len(v)
-    v, t = np.array(v), np.array(t)
-    left_diff = v[1:-1] - v[:-2]
-    right_diff = v[1:-1] - v[2:]
-    values = v[1:-1]
-    # use >= because sometimes the spikes reach the threshold of the amplifier of +5mV
-    # by >, they would not be detected
-    indices = np.argwhere((left_diff >= 0) & (right_diff >= 0) &
-                            (values >= lim)).ravel() + 1
-    return list(t[indices]), list(v[indices])
-
-
-def get_upcross(t, v, lim):
-    """
-    Finds the times and corresponding voltages of upcrossings of a given threshold.
-
-    Args:
-        t (numpy.ndarray): Array of time values.
-        v (numpy.ndarray): Array of voltage values.
-        lim (float): Threshold value.
-
-    Returns:
-        Tuple[numpy.ndarray, numpy.ndarray]: Tuple containing arrays of time and voltage values at upcrossings.
-    """
-    indices = np.argwhere((v[:-1] < lim) & (v[1:] >= lim)).ravel() + 1
-    return t[indices], v[indices]
-
-
-def filter_spike_times(
-    spike_times,
-    spike_times_trough,
-    creast_trough_interval=2,
-    mode='latest',
-    spike_times_amplitude=None,
-    upper_creast_threshold=None,
-    creast_upcross_times=None,
-):
-    ''' Filter spike times based on timepoints of detected creasts and troughs. 
-    
-    Idea: A spike is detected by its trough. Then, it is checked, that there is
-    a corresponding creast at maximum 2ms before the trough. All creasts fullfilling
-    this criterion are extracted. The spike time is set to the latest creast (if mode = 'latest')
-    or the maximum creast amplitude (if mode = 'creast_max'). 
-    
-    If a through does not have a corresponding creast, no spike is detected.
-    
-    Args:
-        - spike_times: list, containing spike times defined by the creast of the waveform
-        - spike_times_trough, list, containing spike times defined by the trough of the waveform
-    
-    Returns:
-        filtered_spike_times: list, containing spikes fullfilling the definition above.'''
-    if not mode in ['latest', 'creast_max']:
-        raise ValueError("mode must be 'latest' or 'creast_max'!")
-    s = []
-    s_ampl = []
-    spike_times = np.array(spike_times)
-    for x in spike_times_trough:
-        aligned_creasts = spike_times[
-            (spike_times >= x - creast_trough_interval) &
-            (spike_times
-             < x)]  # [y for y in spike_times if (y < x) and (y >= x-2)]
-        aligned_creast_amplitude = spike_times_amplitude[
-            (spike_times >= x - creast_trough_interval) & (spike_times < x)]
-        # artifact detection to get rid of traces that depolarize far beyond typical AP height
-        if upper_creast_threshold is not None:
-            if (spike_times_amplitude[(spike_times >= x -
-                                       creast_trough_interval - 5) &
-                                      (spike_times < x)]
-                    > upper_creast_threshold).any():
-                continue
-        if len(aligned_creasts) > 0:
-            if mode == 'latest':
-                assert aligned_creasts.max() == aligned_creasts[-1]
-                s.append(aligned_creasts[-1])  # before: aligned_creats[0]
-                s_ampl.append(aligned_creast_amplitude[-1])
-            if mode == 'creast_max':
-                index = np.argmax(aligned_creast_amplitude)
-                s_ampl.append(aligned_creast_amplitude[index])
-                s.append(aligned_creasts[index])
-    return np.array(s), np.array(s_ampl)
-
-
-def filter_short_ISIs(t, tdelta=0.):
-    """
-    Filters out any events that occur in an interval shorter than tdelta.
-
-    Args:
-        t (list): A list containing timepoints of events.
-        tdelta (float, optional): Minimal interval between events. Defaults to 0.
-
-    Returns:
-        list: A list containing filtered spike times.
-
-    Examples:
-        >>> filter_short_ISIs([1,2,3,4,5], tdelta=1.5)
-        [1, 3, 5]
-
-        >>> filter_short_ISIs([1,2,3,4,5], tdelta=2)
-        [1, 3, 5]
-    """
-    if len(t) == 0:
-        return []
-
-    out_t = [t[0]]
-
-    for tt in t[1:]:
-        if tt - out_t[-1] >= tdelta:
-            out_t.append(tt)
-
-    return out_t
-
-
-###########################################
-# methods for interpreting stimulus times
-###########################################
-
-
-def _find_stimulus_interval(stim_times):
-    '''helper function to get the interval between the stimuli.
-    Assumption: The stimulus interval is constant.'''
-    return stim_times[1] - stim_times[0]
-
-
-def stimulus_interval_filter(stim_times, period_length=1, offset=0):
-    """
-    Filters periodic stimuli such that only the first stimulus of each period is retained.
-
-    Args:
-        stim_times (list): A list containing stimulus times.
-        period_length (int, optional): The number of stimuli forming one period. Defaults to 1.
-        offset (int, optional): The number of the stimulus in each period to be extracted. Defaults to 0.
-
-    Returns:
-        list: A list containing filtered stimulus times.
-
-    Examples:
-        >>> stimulus_interval_filter([1,2,3,4])
-        [1, 2, 3, 4]
-
-        >>> stimulus_interval_filter([1,2,3,4], period_length=2)
-        [1, 3]
-
-        >>> stimulus_interval_filter([1,2,3,4], period_length=2, offset=1)
-        [2, 4]
-    """
-    return stim_times[offset::period_length]
-
-
-## automatic interval detection ... not to be trusted
-#     max_interval = max(set(np.diff(stim_times).round()))
-#     out = []
-#     for i in intervals:
-#         if out:
-#             if i - out[-1] < max_interval - 5:
-#                 continue
-#         out.append(i)
-#     return out
-
-
-#####################################################
-# convert list of spike times and list of stim times into dataframe
-#####################################################
-
-def get_st_from_spike_times_and_stim_times(spike_times,
-                                           stim_times,
-                                           offset = 0,
-                                           mode = 'spike_times'):
-    """Computes spike times dataframe based on list of spike times and stimulus times.
-
-    Args:
-        spike_times (list[float]): List of spike times.
-        stim_times (list[float]): List of stimulus times.
-        offset (float, optional): Offset value. Defaults to 0.
-        mode (str, optional): Mode of computation. Can be 'spike_times' or 'ISIs'. Defaults to 'spike_times'.
-
-    Returns:
-        pd.DataFrame: Pandas dataframe. Its format is as follows: One row is one trial. The columns contain the spike times
-        and are named in ascending order (0,1,2, ...).
-
-    Raises:
-        ValueError: If mode is not 'spike_times' or 'ISIs'.
-        ValueError: If offset is not negative.
-    """
-    if len(stim_times) == 0:
-        stim_interval = np.Inf
-        stim_times = [0.]
-    elif len(stim_times) == 1:
-        stim_interval = np.Inf
-    else:
-        stim_interval = _find_stimulus_interval(stim_times)
-    if offset > 0:
-        raise ValueError('offset has to be negative.')
-    if mode == 'spike_times':
-        out = []
-        for lv, stim_time in enumerate(stim_times):
-            values = [
-                s - stim_time
-                for s in spike_times
-                if ((s - stim_time) >= offset) and (
-                    (s - stim_time) < stim_interval + offset)
-            ]
-            values = pd.Series({lv: v for lv, v in enumerate(values)})
-            values.name = lv
-            out.append(values)
-        return pd.DataFrame(out)
-    elif mode == 'ISIs':
-        out_ISIs = []
-        ISIs = pd.Series(spike_times).diff().tolist()
-        for lv, stim_time in enumerate(stim_times):
-            values = [
-                s[1]
-                for s in zip(spike_times, ISIs)
-                if ((s[0] - stim_time) >= offset) and (
-                    (s[0] - stim_time) < stim_interval + offset)
-            ]
-            values = pd.Series({lv: v for lv, v in enumerate(values)})
-            values.name = lv
-            out_ISIs.append(values)
-        return pd.DataFrame(out_ISIs)
-    else:
-        raise ValueError('mode must be spike_times or ISIs')
-
-
-
-def strip_st(st):
-    """
-    Returns a DataFrame containing only spike times, without metadata.
-    
-    Args:
-        st: A pandas DataFrame containing spike times as generated by get_st_from_spike_times_and_stim_times
-    
-    Returns:
-        A pandas DataFrame, in which all columns that cannot be converted to integer are filtered out,
-        i.e. the DataFrame contains only spike times and no metadata.
-    """
-    return st[[c for c in st.columns if db_utils.convertible_to_int(c)]]
-
-
-import pandas as pd
-
-def get_spike_times_from_row(row):
-    """Returns a list containing all non-NaN elements in the given pandas Series.
-    
-    Args:
-        row (pd.Series): A pandas Series containing spike times.
-        
-    Returns:
-        list: A list containing spike times.
-    """
-    row = row.dropna()
-    import six
-    row = [v for i, v in six.iteritems(row)]
-    return row
-
-
-class SpikeDetectionCreastTrough(object):
-    '''Detects spikes by creast and trough amplitude.
-    
-    Parameters
-    ----------
-    reader_object: object with get_voltage_traces and get_stim_times method, e.g. SmrReader
-    lim_creast: float or str, threashold above which a creast of a spike is detected 
-        as such. Needs to be float or "minimum", or "zero". If "minimum" or "zero" is choosen, 
-        the threashold will be set based on the histogram of all creasts. If "minimum" is 
-        choosen, lim_creast will be set to the first minimum in the histogram above or equal to 0.4mV. 
-        If "zero" is choosen, lim_creast will be set to the first empty bin.
-    lim_trough: float or str, as lim_creast. If float is specified, you probably 
-        want to use a negative value. lim creast and lim_trough need to be both floats, both 
-        "zero" or both "minimum".
-    max_creast_trough_interval: float. Maximum interval between creast and trough such that 
-        a spike is recognized.
-    tdelta: float, minimum interval between spikes
-    stimulus_period: int, number of stimuli applied per trial. E.g., for paired pulse stimuli,
-        it should be 2.
-    stimulus_period_offset: int, number of stimulus that initiates first trial.
-    cellid: str, name to be used in spike times dataframe
-    
-    Attributes
-    ----------
-    lim_creast: lim_creast used for spike detection (if "minimum" or "zero" was defined, this will
-        be the numeric value used"
-    lim_trough: as above
-    st: spike times dataframe, one row per trial
-    spike_times: all extracted spike times, fullfilling creast and trough criterion, filtered such that
-        the minimal ISI is above tdelta.
-    _spike_times_creast: spike times fullfilling creast criterion
-    _spike_times_trough: spike times fullfilling trough criterien'''
-
-    def __init__(self,
-                 reader_object,
-                 lim_creast='minimum',
-                 lim_trough='minimum',
-                 max_creast_trough_interval=2.,
-                 tdelta=1.,
-                 stimulus_period=1,
-                 stimulus_period_offset=0,
-                 upper_creast_threshold=np.inf,
-                 cellid='__no_cellid_assigned__',
-                 spike_time_mode='latest'):
-        self.reader = reader_object
-        self.stimulus_period = stimulus_period
-        self.stimulus_period_offset = stimulus_period_offset
-        self.stim_times = stimulus_interval_filter(
-            reader_object.get_stim_times(), stimulus_period,
-            stimulus_period_offset)
-        self.tdelta = tdelta
-        self.cellid = cellid
-        self.upper_creast_threshold = upper_creast_threshold
-        self.max_creast_trough_interval = max_creast_trough_interval
-        self._lim_creast = lim_creast
-        self._lim_trough = lim_trough
-        self._set_creast_trough(self._lim_creast, self._lim_trough)
-        self.spike_time_mode = spike_time_mode
-
-    def run_analysis(self):
-        self._extract_spike_times()
-
-    def _set_creast_trough(self, lim_creast, lim_trough):
-        # automatic detection of creast and trough limit
-        if lim_creast == 'minimum' and lim_trough == 'minimum':
-            lim_creast, lim_trough = self.get_creast_and_trough_ampltidues_by_bins(
-                'minimum')
-        elif lim_creast == 'zero' and lim_trough == 'zero':
-            lim_creast, lim_trough = self.get_creast_and_trough_ampltidues_by_bins(
-                'zero')
-        elif isinstance(lim_creast, float) and isinstance(lim_trough, float):
-            pass
-        else:
-            raise ValueError(
-                'lim_creast and lim_trough must be both floats or both be "minimum" or both be "zero"'
-            )
-        if lim_creast < 0:
-            print("warning: lim_creast is < 0")
-        if lim_trough > 0:
-            print("warning: lim_trough is > 0")
-        self.lim_creast = lim_creast
-        self.lim_trough = lim_trough
-
-    def _extract_spike_times(self):
-        # aliases
-        t, v = self.reader.get_voltage_traces()
-        lim_creast, lim_trough = self.lim_creast, self.lim_trough
-        tdelta = self.tdelta
-        upper_creast_threshold = self.upper_creast_threshold
-        # spike times detected by creast
-        a, b = get_peaks_above(t, v, lim_creast)
-        self._spike_times_creast, self._spike_amplitudes_creast = a, np.array(
-            b)
-        #self._spike_times_creast_filtered = filter_short_ISIs(self._spike_times_creast, tdelta=tdelta)
-        # spike times detected by trough
-        a, b = get_peaks_above(t, v * -1, lim_trough * -1)
-        self._spike_times_trough, self._spike_amplitudes_trough = a, b
-        #self._spike_times_trough_filtered = filter_short_ISIs(self._spike_times_trough, tdelta=tdelta)
-        # spike times detected by creast and trough
-        self.spike_times, self.spike_times_amplitude = filter_spike_times(
-            self._spike_times_creast,
-            self._spike_times_trough,
-            creast_trough_interval=self.max_creast_trough_interval,
-            spike_times_amplitude=self._spike_amplitudes_creast,
-            upper_creast_threshold=upper_creast_threshold,
-            mode=self.spike_time_mode)
-        # remove spike times that cross max_threshold
-        self.spike_times = filter_short_ISIs(self.spike_times, tdelta=tdelta)
-
-        self.t_start = self.reader.t_start
-        self.t_end = self.reader.t_end
-
-    def get_creast_and_trough_ampltidues_by_bins(self, mode='zero'):
-        # aliases
-        t, v = self.reader.get_voltage_traces()
-        t, v = np.array(t), np.array(v)
-
-        if len(self.stim_times) < 2:
-            str_ = "less than 2 stimuli found. using whole trace to determine "
-            str_ += "lim_creast and lim_trough."
-        else:
-            str_ = "using interval between first stimlus and last stimulus to determine "
-            str_ += "lim_creast and lim_trough."
-            index = (self.stim_times[0] < t) & (t < self.stim_times[-1])
-            t = t[index]
-            v = v[index]
-        print(str_)
-
-        # get peak and creast amplitude
-        _, creasts = get_peaks_above(t, v, 0)
-        _, troughs = get_peaks_above(t, v * -1, 0)
-
-        # compute bins
-        bins = np.arange(0, 7, 0.1)
-        binned_data_st, _ = np.histogram(creasts, bins=bins)
-        binned_data_sst, _ = np.histogram(troughs, bins=bins)
-        if mode == 'zero':
-            minimun_zero_bin_st = bins[np.argwhere(
-                binned_data_st[4:-1] == 0).min() + 4]
-            minimun_zero_bin_sst = bins[np.argwhere(
-                binned_data_sst[4:-1] == 0).min() + 4]
-        elif mode == 'minimum':
-            minimun_zero_bin_st = bins[np.argwhere(
-                ((binned_data_st[4:-1] - binned_data_st[5:]) < 0) |
-                (binned_data_st[4:-1] == 0)).min() + 4]
-            minimun_zero_bin_sst = bins[np.argwhere(
-                ((binned_data_sst[4:-1] - binned_data_sst[5:]) < 0) |
-                (binned_data_sst[4:-1] == 0)).min() + 4]
-        return minimun_zero_bin_st, minimun_zero_bin_sst * -1
-
-    def get_default_events(self,
-                           show_stim_times=True,
-                           show_trough_candidates=True):
-        '''Returns a list of events to be displayed with the show_events method.
-        Creates events for deteced spikes (black line) and spike candidates [dotted black line]
-        (i.e. creasts and troughs exceeding the limit but which do not qualify to 
-        be a spike)
-        
-        Parameters
-        ----------
-        show_spike_times: 
-        
-        Returns
-        -------
-        events: list, containing 4-tuples of the format (time, color, linestyle, linewidth)'''
-        # get unsuccessful spike candidates
-        events = [
-            (s, 'k', '--', .5)
-            for s in self._spike_times_creast
-            if not s in self.spike_times
-        ]  # len([ss for ss in self.spike_times if np.abs(ss-s) < 1])]
-        if show_trough_candidates:
-            events += [(s, 'k', '--', .5)
-                       for s in self._spike_times_trough
-                       if not len([
-                           ss for ss in self.spike_times
-                           if 0 < s - ss < self.max_creast_trough_interval
-                       ])]
-        # get detected spikes
-        events += [(t, 'pink', '-', 3) for t in self.spike_times]
-        # add stimulus times
-        if show_stim_times:
-            events += [(t, 'r', '-', 3) for t in self.stim_times]
-        return events
-
-    def show_events(self,
-                    events='auto',
-                    savepdf=None,
-                    showfig=True,
-                    ylim=(-5, 5)):
-        '''Shows voltage trace, threasholds and events.
-        
-        Parameters
-        ----------
-        events: 'auto': uses the get_default_events_method. shows detected spikes as black line, spike candidates 
-                     as dotted black line, stimulus times as bold red line
-                'only_creast': 
-                list: explicitly define events to show. Needs to be list containing 4-touples in the following format
-                     (timepoint, 'color', 'linestyle', linewidth)'''
-        if events == 'auto':
-            events = self.get_default_events()
-        if events == 'only_creast':
-            events = self.get_default_events(show_trough_candidates=False)
-        elif isinstance(events, list):
-            pass
-        else:
-            raise ValueError(
-                "events must be auto, only_creast, or of type list")
-        events = sorted(events, key=lambda x: x[0])
-        if savepdf:
-            output = PdfFileWriter()
-
-        t, v = self.reader.get_voltage_traces()
-        n = 0
-        while True:
-            try:
-                offset_time = events[n][0]
-            except IndexError:
-                break
-            index = (t > offset_time - 15) & (t < offset_time + 15)
-            tt, vv = t[index], v[index]
-            fig = plt.figure(figsize=(15, 4))
-            plt.plot(tt, vv)  ###
-            plt.axhline(self.lim_creast, color='grey', linewidth=.5)
-            plt.axhline(self.lim_trough, color='grey', linewidth=.5)
-            plt.axhline(self.upper_creast_threshold,
-                          color='red',
-                          linewidth=.5)
-
-            for lv, (event_t, c, linestyle, linewidth) in enumerate(events):
-                if offset_time - 15 <= event_t <= offset_time + 15:
-                    plt.axvline(event_t,
-                                  color=c,
-                                  linewidth=linewidth,
-                                  linestyle=linestyle,
-                                  alpha=0.6)
-                    n = lv  # n is index of last event shown
-            n += 1
-            plt.gca().ticklabel_format(useOffset=False)
-            sns.despine()
-            plt.ylim(*ylim)
-            plt.xlabel('t / ms')
-            plt.ylabel('recorded potential / mV')
-            if showfig:
-                display.display(fig)
-            if savepdf:
-                fig.savefig(savepdf)
-                inputpdf = PdfFileReader(savepdf, "rb")
-                output.addPage(inputpdf.getPage(0))
-            plt.close()
-        if savepdf:
-            with open(savepdf, "wb") as outputStream:
-                output.write(outputStream)
-
-    def get_serialize_dict(self):
-        return {
-            'reader_object': self.reader.get_serialize_dict(),
-            'lim_creast': self.lim_creast,
-            'lim_trough': self.lim_trough,
-            'max_creast_trough_interval': self.max_creast_trough_interval,
-            'tdelta': self.tdelta,
-            'stimulus_period': self.stimulus_period,
-            'stimulus_period_offset': self.stimulus_period_offset,
-            'stim_times': self.stim_times,
-            'cellid': self.cellid,
-            'spike_times': self.spike_times,
-            '_spike_times_creast': self._spike_times_creast,
-            '_spike_times_trough': self._spike_times_trough,
-            't_start': self.t_start,
-            't_end': self.t_end
-        }
-
-    def save(self, path):
-        with open(path, 'w') as out:
-            json.dump(self.get_serialize_dict(), out)
-
-    @staticmethod
-    def load(path, init_reader=False):
-        ret = SpikeDetectionCreastTrough.__new__(SpikeDetectionCreastTrough)
-        with open(path) as f:
-            data = json.load(f)
-        import six
-        for k, v in six.iteritems(data):
-            setattr(ret, k, v)
-        if init_reader:
-            ret.reader = load_reader(data['reader_object'])
-        if not 'stim_times' in list(data.keys()):
-            ret.stim_times = stimulus_interval_filter(
-                ret.reader.get_stim_times(), ret.stimulus_period,
-                ret.stimulus_period_offset)
-        return ret
-
-    def plot_creast_trough_histogram(self, ax=None):
-        pass  # todo
-
-
-#################################################
-# classify timepoint at which a spike occurs
-#################################################
-def get_period_label_by_time(periods, t):
-    '''Classifies timepoint.
-    
-    Parameters
-    ----------
-    periods: dict, containing period label as key and (period_start, period_end) as value
-    t: float, timepoint to classify
-    
-    Returns
-    -------
-    label: label of period in which t is in. 'undefined' if t is in no defined period'''
-
-    import six
-    for k, (tmin, tmax) in six.iteritems(periods):
-        if tmin <= t < tmax:
-            return k
-    return 'undefined'
-
-
-#################################################
-# methods for analyzing events (doublets, bursts)
-#################################################
-
-
-def _spike_times_series_from_spike_times_dataframe(st):
-    '''Converts a spike times dataframe to a pd.Series, which has the following format:
-    keys: same as keys in st
-    values: list of spike times, as in st, but without NaN and metadata.'''
-    st = strip_st(st)
-    dummy = [
-        (name, get_spike_times_from_row(row)) for name, row in st.iterrows()
-    ]
-    spike_times = pd.Series([d[1] for d in dummy],
-                              index=[d[0] for d in dummy])
-    return spike_times
-
-
-def _sta_apply_helper(spike_times, analysis_function, periods={}):
-    '''helper function for applying an analysis_function on spike_times in
-    the following special case:
-    
-    spike_times is a pd.Series in the format of SpikeTimesAnalysis.spike_time,
-    i.e. it contains lists of spike times as values and trials as keys.
-    
-    analysis_function is called by a list of spike_times and returns a pd.DataFrame.
-    The dataframe contains at least the following columns:
-        event_type: type of the event
-        event_time: timepoint of event occurence
-    
-    The dataframe will be extended with the column "trial", which is determined based
-    on the  key of the pd.Series.
-    
-    Parameters
-    ----------
-    spike_times: pd.Series, containing lists of spike_times (see above).
-    analysis_function: function that gets a single list of spike times and returns pd.DataFrame
-    
-    Returns
-    -------
-    pd.DataFrame, in which the individual dataframes returned by analysis_function are 
-    concatenated.
-    '''
-    import six
-    out = []
-    for name, spike_times in six.iteritems(spike_times):
-        df = analysis_function(spike_times)
-        df['trial'] = name
-        out.append(df)
-    out = pd.concat(out).reset_index(drop=True)
-    out['period'] = out.apply(
-        lambda x: get_period_label_by_time(periods, x.event_time), axis=1)
-    return out
-
-
-def _sta_input_checker(t_start, t_end, period):
-    errstr = 'You can define period or t_start and t_end, but not both.'
-    if period:
-        if t_start or t_end:
-            raise ValueError(errstr)
-    if t_start or t_end:
-        if not t_start and t_end:
-            raise ValueError(errstr)
-    return t_start, t_end, period
-
-
-class STAPlugin_TEMPLATE(object):
-
-    def __init__(self):
-        self._result = None
-
-    def get_result(self):
-        if self._result is None:
-            raise RuntimeError("You need to call setup first")
-        else:
-            return self._result
-
-    def setup(self):
-        raise NotImplementedError
-
-
-class STAPlugin_ISIn(STAPlugin_TEMPLATE):
-
-    def __init__(self, name='ISIn', source='spike_times', max_n=5):
-        self.name = name
-        self.source = source
-        self.max_n = max_n
-        STAPlugin_TEMPLATE.__init__(self)
-
-    def setup(self, spike_times_analysis):
-        times = spike_times_analysis.get(self.source)
-        self._result = self.event_analysis_ISIn(times, self.max_n)
-
-    @staticmethod
-    def event_analysis_ISIn(spike_times, n=5):
-        '''Computes for each spike the inter spike interval (ISI) to the next, second next, nth spike.
-        
-        Parameters
-        ----------
-        spike_times: list, containing spike times
-        n: max order of ISIs computed (e.g. if n = 1, only the interval to the next spike will be computed.
-        
-        Returns
-        -------
-        out: pandas.DataFrame, containing the columns ISI_1 to ISI_{n}, and event_time
-            The ISI_{} columns contain the time interval between the current spike (@ event time) 
-            and the nth next spike. np.NaN, if there is no nth next spike.
-        '''
-        out = []
-        #n = min(n, len(spike_times))
-        for lv in range(len(spike_times)):
-            time = spike_times[lv]
-            ISIs = {}
-            for nn in range(1, n):
-                try:
-                    spike_times[lv + nn]
-                except IndexError:
-                    continue
-                ISIs['ISI_{}'.format(nn)] = spike_times[lv + nn] - time
-            ISIs['event_time'] = time
-            out.append(ISIs)
-        return pd.DataFrame(out)
-
-
-class STAPlugin_bursts(STAPlugin_TEMPLATE):
-
-    def __init__(self,
-                 name='bursts',
-                 source='spike_times',
-                 event_maxtimes={
-                     0: 0,
-                     1: 10,
-                     2: 30
-                 },
-                 event_names={
-                     0: 'singlet',
-                     1: 'doublet',
-                     2: 'triplet'
-                 }):
-        STAPlugin_TEMPLATE.__init__(self)
-        self.name = name
-        self.source = source
-        self.event_maxtimes = event_maxtimes
-        self.event_names = event_names
-
-    def setup(self, spike_times_analysis):
-        times = spike_times_analysis.get(self.source)
-        self._result = self.event_analysis_bursts(times, self.event_maxtimes,
-                                                  self.event_names)
-
-    @staticmethod
-    def event_analysis_bursts(row, event_maxtimes=None, event_names=None):
-        '''Detects high frequency events (doublet, triplet, ...) that occur within a timewindow.
-        
-        Parameters
-        ----------
-        row: list-like, containing spike times
-        event_maxtimes: dictionary, keys indicate event type (0 mean singlet, 1 mean doublet, 2 means triplet, ...),
-            values indicate max duration of such an event.
-        event_name: dictionary, names of the events (0: 'singlet', 1:'doublet', 2:'triplet')
-        
-        Returns
-        -------
-        out: pandas.DataFrame, one row is one event. Columns are:
-            event_time: timepoint of first_spike belonging to event
-            event_class: class of event as defined in event_name
-            ISI_{n}: Interval from first spike of event to nth spike to event
-            
-            An event is allways classified as the one with the highest number of spikes possible,
-            e.g. [1,5,9] could be classified as doublet + singlet, but it will be a triplet.
-        '''
-        if not sorted(event_maxtimes.keys()) == sorted(event_names.keys()):
-            raise ValueError(
-                'keys of event_maxtimes and event_name must be the same!')
-        if not 0 in event_maxtimes:
-            raise ValueError(
-                '0 / singlet must be defined! Please check event_maxtimes and event_name.'
-            )
-
-        events_in_descending_order = sorted(list(event_maxtimes.keys()),
-                                            reverse=True)
-
-        row = np.array(row)
-        out = []
-        lv = 0
-        while True:
-            row_section = row[lv:]
-            # terminate loop, if all spikes have been processed
-            if len(row_section) == 0:
-                break
-            isis = row_section - row_section[0]
-            # check if event is present, starting with highest event
-            for n in events_in_descending_order:
-                if n >= len(isis):
-                    continue
-                if isis[n] <= event_maxtimes[n]:
-                    break
-            out_dict = {'ISI_{}'.format(nn): isis[nn] for nn in range(1, n + 1)}
-            out_dict['event_time'] = row_section[0]
-            out_dict['event_class'] = event_names[n]
-
-            out.append(out_dict)
-            lv += 1 + n
-        return pd.DataFrame(out)
-
-
-class STAPlugin_annotate_bursts_in_st(STAPlugin_TEMPLATE):
-
-    def __init__(self,
-                 name='bursts_st',
-                 source='st',
-                 event_maxtimes={
-                     0: 0,
-                     1: 10,
-                     2: 30
-                 },
-                 event_names={
-                     0: 'singlet',
-                     1: 'doublet',
-                     2: 'triplet'
-                 }):
-        self.name = name
-        self.source = source
-        self.event_maxtimes = event_maxtimes
-        self.event_names = event_names
-
-    def setup(self, spike_times_analysis):
-        st = spike_times_analysis.get(self.source)
-        st = strip_st(st)
-
-        dfs = [
-            STAPlugin_bursts.event_analysis_bursts(row.dropna(),
-                                                   self.event_maxtimes,
-                                                   self.event_names)
-            for i, row in strip_st(st).iterrows()
-        ]
-
-        import six
-        event_names_inverse = {
-            v: k + 1 for k, v in six.iteritems(self.event_names)
-        }
-
-        def fun(s):
-            l_ = [[e] * event_names_inverse[e] for e in s]
-            l_ = [x for x in l_ for x in x]
-            return pd.Series(l_)
-
-        df = pd.concat(
-            [fun(df.event_class) if len(df) else pd.Series() for df in dfs],
-            axis=1).T
-        df.index = st.index
-        self._result = df
-
-
-class STAPlugin_ongoing(STAPlugin_TEMPLATE):
-
-    def __init__(self,
-                 name='ongoing_activity',
-                 source='spike_times',
-                 ongoing_sample_length=90000,
-                 mode='frequency'):
-        STAPlugin_TEMPLATE.__init__(self)
-        if not mode in ('frequency', 'count'):
-            raise ValueError('mode must be "frequency" or "count"!')
-        self.name = name
-        self.source = source
-        self.ongoing_sample_length = ongoing_sample_length
-        self.mode = mode
-
-    def setup(self, spike_times_analysis):
-        spike_times = spike_times_analysis.get(self.source)
-        stim_times = spike_times_analysis.get('stim_times')
-        first_stim = min(stim_times)
-        recording_start = max(spike_times_analysis.spike_times_object.t_start,
-                              0)
-        epsilon = 0.1
-        if first_stim - self.ongoing_sample_length + epsilon < recording_start:
-            # raise RuntimeError('cannot compute ongoing activity')
-            self._result = float('nan')
-        n_spikes = [
-            s for s in spike_times
-            if first_stim - self.ongoing_sample_length <= s < first_stim
-        ]
-        n_spikes = float(len(n_spikes))
-        if self.mode == 'frequency':
-            self._result = float(n_spikes) / self.ongoing_sample_length * 1000
-        elif self.mode == 'count':
-            self._result = n_spikes
-
-
-class STAPlugin_quantification_in_period(STAPlugin_TEMPLATE):
-
-    def __init__(self,
-                 name='frequency_in_period',
-                 source='st_df',
-                 period=None,
-                 t_start=None,
-                 t_end=None,
-                 mode='frequency'):
-        if not mode in ('frequency', 'count_per_trial', 'count_total'):
-            raise ValueError(
-                'mode must be "frequency" or "count_per_trial" or "count_total"!'
-            )
-        self.name = name
-        self.source = source
-        self.mode = mode
-        self.t_start, self.t_end, self.period = _sta_input_checker(
-            t_start, t_end, period)
-
-    def setup(self, spike_times_analysis):
-        if self.period:
-            t_start, t_end = spike_times_analysis.periods[self.period]
-        else:
-            t_start, t_end = self.t_start, self.t_end
-        st = spike_times_analysis.get(self.source)
-        st = strip_st(st)
-        st[st < t_start] = float('nan')
-        st[st >= t_end] = float('nan')
-        self._per_trial = st.apply(lambda x: x.count(), axis=1)
-        n_trials = float(st.shape[0])
-        n_spikes = float(self._per_trial.sum())
-        if self.mode == 'frequency':
-            self._result = n_spikes / (n_trials * (t_end - t_start)) * 1000
-        elif self.mode == 'count_per_trial':
-            self._result = n_spikes / n_trials
-        elif self.mode == 'count_total':
-            self._result = self._per_trial.sum()
-
-
-class STAPlugin_extract_column_in_filtered_dataframe(STAPlugin_TEMPLATE):
-
-    def __init__(self, name=None, column_name=None, source=None, select={}):
-        if None in (name, column_name, source):
-            raise ValueError("name and column and source must be defined!")
-
-        self.name, self.column_name, self.source, self.select = name, column_name, source, select
-
-    def setup(self, spike_times_analysis):
-        df = spike_times_analysis.get(self.source)
-        df = db_utils.select(df, **self.select)
-        column = list(df[self.column_name])
-        self._result = column
-
-
-class STAPlugin_spike_times_dataframe(STAPlugin_TEMPLATE):
-
-    def __init__(self,
-                 name='spike_times_dataframe',
-                 source='spike_times',
-                 offset=0,
-                 mode='spike_times'):
-        self.name = name
-        self.source = source
-        self.offset = offset
-        self.mode = mode
-
-    def setup(self, spike_times_analysis):
-        spike_times = spike_times_analysis.get(self.source)
-        stim_times = spike_times_analysis.get('stim_times')
-        self._result = get_st_from_spike_times_and_stim_times(
-            spike_times, stim_times, offset=self.offset, mode=self.mode)
-
-
-class STAPlugin_response_probability_in_period(STAPlugin_TEMPLATE):
-
-    def __init__(self,
-                 name='frequency_in_period',
-                 source='st_df',
-                 period=None,
-                 t_start=None,
-                 t_end=None):
-        self.name = name
-        self.source = source
-        self.t_start, self.t_end, self.period = _sta_input_checker(
-            t_start, t_end, period)
-
-    def setup(self, spike_times_analysis):
-        if self.period:
-            t_start, t_end = spike_times_analysis.periods[self.period]
-        else:
-            t_start, t_end = self.t_start, self.t_end
-        st = spike_times_analysis.get(self.source)
-        self._by_trial = db_analyze_spike_in_interval(st, t_start, t_end)
-        self._result = np.mean(self._by_trial)
-
-
-class STAPlugin_response_latency_in_period(STAPlugin_TEMPLATE):
-
-    def __init__(self,
-                 name='frequency_in_period',
-                 source='st_df',
-                 period=None,
-                 t_start=None,
-                 t_end=None):
-        self.name = name
-        self.source = source
-        self.t_start, self.t_end, self.period = _sta_input_checker(
-            t_start, t_end, period)
-
-    @staticmethod
-    def _helper(l_):
-        l_ = l_.dropna()
-        if len(l_):
-            return min(l_)
-        else:
-            return float('nan')
-
-    @staticmethod
-    def _helper_median(l_):
-        l_ = l_.dropna()
-        if len(l_):
-            return np.median(l_)
-        else:
-            return float('nan')
-
-    def setup(self, spike_times_analysis):
-        if self.period:
-            t_start, t_end = spike_times_analysis.periods[self.period]
-        else:
-            t_start, t_end = self.t_start, self.t_end
-
-        st = spike_times_analysis.get(self.source).copy()
-        st = strip_st(st)
-        st[st < t_start] = float('nan')
-        st[st >= t_end] = float('nan')
-        self._by_trial = st.apply(self._helper, axis=1)
-        self._result = self._helper_median(self._by_trial)
-
-
-class SpikeTimesAnalysis:
-    '''Class for applying event_analysis routines on a spike times dataframe.'''
-
-    def __init__(self,
-                 spike_times_object,
-                 default_event_analysis=[],
-                 periods={}):
-        self.periods = periods
-        self.spike_times_object = spike_times_object
-        # spike_times = _spike_times_series_from_spike_times_dataframe(spike_times_object.st)
-        self._db = {}
-        try:
-            spike_times_object.spike_times
-            spike_times_object.stim_times
-        except AttributeError:
-            pass
-        else:
-            self._db['spike_times'] = spike_times_object.spike_times
-            self._db['stim_times'] = spike_times_object.stim_times
-        for ea in default_event_analysis:
-            self.apply_extractor(ea)
-
-    def apply_extractor(self, sta_plugin, name=None):
-        sta_plugin.setup(self)
-        self._db[sta_plugin.name] = sta_plugin
-
-    def get(self, key):
-        try:
-            return self._db[key]._result
-        except AttributeError:
-            return self._db[key]
-
-    def get_by_trial(self, key):
-        return self._db[key]._by_trial
-
-
-import six
-
-
-def get_interval(interval_dict, t):
-    for i, v in six.iteritems(interval_dict):
-        if (t >= v[0]) and (t < v[1]):
-            return i
-
-
-class VisualizeEventAnalysis:
-
-    def __init__(self, ea):
-        self.ea = ea
-
-    def plot_PSTH(self, min_time=0, max_time=2500, bin_size=5):
-        st = self.ea.st
-        bins = temporal_binning(st, min_time=0, max_time=2500, bin_size=5)
-        fig = plt.figure()
-        histogram(bins, fig=fig.add_subplot(111))
-        ax = fig.axes[-1]
-        ax.set_xlabel('t / ms')
-        ax.set_ylabel('# spikes / trial / ms')
-        ax.set_ylim([0, 0.5])
-        sns.despine()
-        return fig
-
-    def plot_ISI1_vs_ISI2(self,
-                          interval_dict,
-                          rp=2.5,
-                          color_dict=defaultdict(lambda: 'k'),
-                          ax1=None,
-                          ax2=None):
-
-        # color_dict = {'ongoing': 'grey', 'onset': 'r', 'sustained': 'k', 'late': 'green', None: 'white'}
-        colormap = {
-            10: 'r',
-            20: 'orange',
-            30: 'green',
-            40: 'blue',
-            50: 'purple'
-        }
-        e = self.ea.event_db['get_n_bursts']
-        tmax = interval_dict['late'][1]
-        e = e[e.event_time < tmax]
-        if (ax1 is None) or (ax2 is None):
-            fig = plt.figure(figsize=(6, 3), dpi=200)
-            ax1 = fig.add_subplot(121)
-            ax2 = fig.add_subplot(122)
-
-        colors = [
-            color_dict[get_interval(interval_dict, t)] for t in e.event_time
-        ]
-        ax1.scatter(e.ISI_1, e.ISI_2 - e.ISI_1, color=colors, marker='.')
-        ax1.set_xlabel('ISI first to second spike')
-        ax1.set_ylabel('ISI second to third spike')
-        ax1.plot([rp, rp], [0, 100], c='grey')
-        ax1.plot([0, 100], [rp, rp], c='grey')
-        import six
-        for name, c in six.iteritems(colormap):
-            if c == 'white':
-                continue
-            ax1.plot([0, name], [name, 0], c=c, linewidth=.5)
-
-        ax1.set_aspect('equal')
-        ax1.set_xlim(0, 30)
-        ax1.set_ylim(0, 30)
-
-        import six
-        for name, c in six.iteritems(colormap):
-            if name > 30:
-                continue
-            e_filtered = e[(e.ISI_2 < name) & (e.ISI_2 >= name - 10)]
-            print(name, len(e_filtered))
-            if len(e_filtered) == 0:
-                print('skipping')
-                continue
-            e_filtered.event_time.plot(kind='hist',
-                                       bins=np.arange(0, tmax, 1),
-                                       cumulative=True,
-                                       histtype='step',
-                                       color=c,
-                                       ax=ax2,
-                                       normed=False)
-        ax2.set_xlabel('t / ms')
-        #ax2.axvline(700, color = 'grey')
-
-        sns.despine()
-
-    def plot(self):
-        for k in dir(self):
-            if k.startswith('plot_'):
-                getattr(self, k)()
-
-
-############################
-# main class for analyzing a spike times file
-############################
-
-
-class AnalyzeFile:
-
-    def __init__(self,
-                 path,
-                 lim_creast='minimum',
-                 lim_trough='minimum',
-                 cellid='__no_cellid_assigned__',
-                 periods={'1onset': (0, 100)},
-                 analogsignal_id=0,
-                 stim_times_channel='5',
-                 tdelta=1):
-        ''' Class for automatic analysis of smr files.
-        
-        periods: requires '1onset' as key for plot_n_onset function.
-        '''
-        smr_reader = SmrReader(path,
-                               analogsignal_id=analogsignal_id,
-                               stim_times_channel=stim_times_channel)
-        self.sdct = SpikeDetectionCreastTrough(smr_reader,
-                                               lim_creast=lim_creast,
-                                               lim_trough=lim_trough,
-                                               tdelta=tdelta)
-        self.sdct.run_analysis()
-
-        # run event_analysis
-
-        self.ea = EventAnalysis(st)
-        df = self.ea.event_db['burst_analysis_2']
-        df['experiment'] = cellid
-        df['period'] = df.apply(
-            lambda x: get_period_label_by_time(self.periods, x.event_time),
-            axis=1)
-        self.event_df = df
-
-    def get_ongoing_activity(self, period_prestim=30000):
-        if self.stim_times[0] < period_prestim:
-            s = self.stim_times[0]
-            print(
-                'warning! there are no {} s activity pre stimulus. Falling back to {}s'
-                .format(period_prestim / 1000., s / 1000.))
-        else:
-            s = period_prestim
-        return len([
-            t for t in self.spike_times if (t < self.stim_times[0]) and
-            (t > self.stim_times[0] - s)
-        ]) / (s / 1000.)
-
-    def get_onset_latency(self):
-        return np.median([
-            s for s in self.st[0]
-            if self.periods['1onset'][0] <= s <= self.periods['1onset'][1]
-        ])
-
-    def describe(self):
-        af = self
-        text = 'n trials: {} '.format(af.st.shape[0])
-        text += '\n' + 'ongoing activity: {} Hz'.format(
-            af.get_ongoing_activity())
-        text += '\n' + 'onset spike prob: {}'.format(
-            af.get_onset_spike_probability())
-        text += '\n' + 'onset spike latency: {} ms'.format(
-            af.get_onset_latency())
-        text += '\n' + 'creast / trough limit [mV]: {} / {}'.format(
-            af.lim_creast, af.lim_trough)
-        return text
-
-    def get_onset_spike_probability(self):
-        return db_analyze_spike_in_interval(self.st, *self.periods['1onset']).mean()
-
-    def _get_fig(self, ax=None):
-        if ax is not None:
-            return ax
-        else:
-            fig = plt.figure()
-            return fig.add_subplot(111)
-
-    def plot_onset_latency(self, ax=None):
-        ax = self._get_fig(ax)
-        onset_end = 100  # self.periods['1onset'][1]
-        ax.axvspan(*self.periods['1onset'], color='lightgrey')
-        ax.hist(self.st[0].dropna().values, bins=np.arange(0, onset_end, 1))
-        ax.set_xlabel('onset latency / ms')
-
-    def get_df(self, groupby=['period'], normed=False):
-
-        df = self.event_df
-
-        column_order = [
-            'singlet', 'doublet', 'triplet', 'quadruplet', 'quintuplet'
-        ]
-        _ = df.groupby(groupby).apply(lambda x: x.event_class.value_counts())
-
-        if isinstance(_, pd.Series):  # this happens, if
-            _ = _.unstack(-1)
-        _ = _.fillna(0)
-
-        if normed:
-            _ = _.apply(lambda x: x / x.sum(), axis=1)
-        column_order = [c for c in column_order if c in _.columns]
-        return _[column_order]
-
-    def get_table(self, groupby=['period']):
-        mean_ = self.get_df(groupby, normed=True)
-        mean_unnormed = self.get_df(groupby, normed=False)
-        return mean_, mean_unnormed
-
-    def plot_burst_fractions(self, ax=None):
-        mean_, mean_unnormed = self.get_table()
-        ax = self._get_fig(ax)
-
-        d = mean_
-        d = d.fillna(0).stack().to_frame(name='n')
-        d['period'] = d.index.get_level_values(0)
-        d['type'] = d.index.get_level_values(1)
-
-        with pd.option_context("display.max_rows", 1000):
-            display.display(mean_.round(2))
-            display.display(mean_unnormed.round(2))
-        sns.barplot(data=d, x='period', y='n', hue='type', ax=ax)
-        ax.set_ylim([0, 1])
-        plt.ylabel('% of spiking activity')
-        ax.legend()
-
-    def get_n_onset2(self):
-        af = self
-        tmin, tmax = af.periods['1onset']
-
-        df = af.event_df
-        len_ = af.st.shape[0]
-        out = pd.Series([0] * len_)
-
-        df = df[(df.event_time >= tmin) & (df.event_time < tmax)]
-        df['trial'] = df.trial.str.split('/').str[1].astype(int)
-        df = df.set_index('trial')
-        out2 = df.event_class.map({
-            'singlet': 1,
-            'doublet': 2,
-            'triplet': 3,
-            'quadruplet': 4,
-            'quintuplet': 5
-        })
-
-        out[out2.index] = out2.values
-        return out
-
-    def plot_n_onset(self, ax=None):
-        ax = self._get_fig(ax)
-        o = self.get_n_onset2().fillna(0)
-        o.plot(ax=ax, c='grey', label='__no_legend__', alpha=1, linewidth=.5)
-        o.rolling(window=15).mean().plot(ax=ax, alpha=1, linewidth=1, color='k')
-        ax.set_ylim(-.5, 4)
-        ax.set_xlabel('# trial')
-        ax.set_ylabel('# onset spikes')
-
-    def plot_PSTH(self, ax=None):
-        ax = self._get_fig(ax)
-        ax.set_xlabel('t / ms')
-        ax.set_ylabel('# spikes / ms / trial')
-        bins = temporal_binning(self.st, min_time=0)
-        histogram(bins, fig=ax)
-
-    def plot_all_flat(self):
-        af = self
-        fig = plt.figure(figsize=(25, 3))
-        af.plot_spike_amplitude_histograms(ax=fig.add_subplot(151))
-        af.plot_onset_latency(ax=fig.add_subplot(152))
-        af.plot_PSTH(ax=fig.add_subplot(153))
-        af.plot_burst_fractions(ax=fig.add_subplot(154))
-        af.plot_n_onset(ax=fig.add_subplot(155))
-        plt.tight_layout()
-        sns.despine()
-
-    def plot_all_stacked(self, text=''):
-        text = text + self.describe()
-        af = self
-        fig = plt.figure(figsize=(15, 4))
-        ax = fig.add_subplot(231)
-        ax.text(0, 0, text)
-        ax.axis('off')
-        ax.set_ylim(-1, 1)
-        af.plot_spike_amplitude_histograms(ax=fig.add_subplot(234))
-        af.plot_onset_latency(ax=fig.add_subplot(235))
-        af.plot_PSTH(ax=fig.add_subplot(232))
-        af.plot_burst_fractions(ax=fig.add_subplot(236))
-        af.plot_n_onset(ax=fig.add_subplot(233))
-        plt.tight_layout()
-        sns.despine()
+import neo, json, tempfile, shutil, os
+from PyPDF2 import PdfFileWriter, PdfFileReader
+import json
+from functools import partial
+import neo
+import pandas as pd
+import numpy as np
+from data_base import utils as mdb_utils
+from collections import defaultdict
+import tempfile
+import matplotlib.pyplot as plt
+from IPython import display
+import seaborn as sns
+from data_base.analyze.spike_detection import spike_in_interval as mdb_analyze_spike_in_interval
+from data_base.analyze.temporal_binning import universal as temporal_binning
+from visualize import histogram
+
+################################
+# reader
+################################
+
+def read_smr_file(path):
+    """Reads a Spike2 file and returns its content as a neo.core.block.Block object.
+
+    To avoid modifying the original Spike2 file, a copy of the file is first created in a temporary folder.
+    The copy is then read and returned as a neo.core.block.Block object. Finally, the temporary folder is deleted.
+
+    Args:
+        path (str): Absolute path to the Spike2 file.
+
+    Returns:
+        neo.core.block.Block: A neo.core.block.Block object containing the content of the Spike2 file.
+    """
+    # copying file to tmp_folder to avoid modifying it at all cost
+    dest_folder = tempfile.mkdtemp()
+    shutil.copy(path, dest_folder)
+    path = os.path.join(dest_folder, os.path.basename(path))
+    reader = neo.io.Spike2IO(filename=path)
+    data = reader.read(lazy=False, signal_group_mode='split-all')[0]
+    shutil.rmtree(dest_folder)
+    return data
+
+
+class ReaderSmr:
+    '''
+    A class for reading smr-files and accessing stimulus times and voltage traces.
+
+    Args:
+        path (str): The path to the smr-file.
+        analogsignal_id (int): The ID of the analog signal to read.
+        stim_times_channel (str): The name of the channel containing the stimulus times.
+        min_rel_time (float): The minimum relative time to include in the voltage traces.
+        max_rel_time (float): The maximum relative time to include in the voltage traces.
+
+    Attributes:
+        path (str): The path to the smr-file.
+        analogsignal_id (int): The ID of the analog signal to read.
+        stim_times_channel (str): The name of the channel containing the stimulus times.
+        min_rel_time (float): The minimum relative time to include in the voltage traces.
+        max_rel_time (float): The maximum relative time to include in the voltage traces.
+        t (numpy.ndarray): The time points of the voltage traces.
+        v (numpy.ndarray): The voltage values of the traces.
+        stim_times (list): The times of the stimuli.
+        t_start (float): The start time of the voltage traces.
+        t_end (float): The end time of the voltage traces.
+    '''
+
+    def __init__(self,
+                 path,
+                 analogsignal_id=0,
+                 stim_times_channel=None,
+                 min_rel_time=None,
+                 max_rel_time=None):
+        self.path = path
+        self.analogsignal_id = analogsignal_id
+        self.stim_times_channel = stim_times_channel
+        self.min_rel_time = min_rel_time
+        self.max_rel_time = max_rel_time
+
+        # voltage traces
+        self._data = data = read_smr_file(path)
+        asig = data.segments[0].analogsignals[analogsignal_id]
+        self.t = asig.times.rescale('s').magnitude.flatten() * 1000
+        self.v = asig.magnitude.flatten()
+
+        # stim_times
+        if stim_times_channel:
+            self._events = events = {
+                e.annotations['id']: e for e in data.segments[0].events
+            }
+            self.stim_times = np.array(events[stim_times_channel]) * 1000
+        else:
+            self.stim_times = []
+
+        if max_rel_time:
+            self.v = self.v[self.t < max(self.stim_times) + max_rel_time]
+            self.t = self.t[self.t < max(self.stim_times) + max_rel_time]
+        if min_rel_time:
+            self.v = self.v[self.t > min(self.stim_times) - min_rel_time]
+            self.t = self.t[self.t > min(self.stim_times) - min_rel_time]
+
+        self.t_start = self.t[0]
+        self.t_end = self.t[-1]
+
+    def get_voltage_traces(self):
+        '''
+        Returns the time points and voltage values of the traces.
+
+        Returns:
+            tuple: A tuple containing the time points and voltage values of the traces.
+        '''
+        return self.t, self.v
+
+    def get_stim_times(self):
+        '''
+        Returns the times of the stimuli.
+
+        Returns:
+            list: A list containing the times of the stimuli.
+        '''
+        return list(self.stim_times)
+
+    def get_serialize_dict(self):
+        '''
+        Returns a dictionary containing the attributes of the ReaderSmr object.
+
+        Returns:
+            dict: A dictionary containing the attributes of the ReaderSmr object.
+        '''
+        return {
+            'path': self.path,
+            'analogsignal_id': self.analogsignal_id,
+            'stim_times_channel': self.stim_times_channel,
+            'stim_times': list(self.stim_times),
+            'class': 'ReaderSmr',
+            'min_rel_time': self.min_rel_time,
+            'max_rel_time': self.max_rel_time
+        }
+
+
+class ReaderDummy:
+    '''Not a reader. You provide the data.'''
+
+    def __init__(self, t, v, stim_times=[0]):
+
+        # voltage traces
+        self.t = t
+        self.v = v
+        self.stim_times = stim_times
+        self.t_start = 0
+        self.t_end = max(t)
+
+    def get_voltage_traces(self):
+        return self.t, self.v
+
+    def get_stim_times(self):
+        return list(self.stim_times)
+
+
+def read_labview_junk1_dat_files(path, scale=100, sampling_rate=32000):
+    import numpy as np
+    with open(path, 'rb') as f:
+        while f.read(1) != '\x00':  # skip header
+            pass
+        data = np.fromfile(
+            f, dtype='>f4')  # interpret binary data as big endian float32
+    t = [lv * 1. / sampling_rate for lv in range(len(data))]
+    return np.array(t) * 1000, data * scale
+
+
+def highpass_filter(y, sr):
+    '''https://dsp.stackexchange.com/questions/41184/high-pass-filter-in-python-scipy'''
+    from scipy import signal
+    filter_stop_freq = 70  # Hz
+    filter_pass_freq = 100  # Hz
+    filter_order = 1001
+
+    # High-pass filter
+    nyquist_rate = sr / 2.
+    desired = (0, 0, 1, 1)
+    bands = (0, filter_stop_freq, filter_pass_freq, nyquist_rate)
+    filter_coefs = signal.firls(filter_order, bands, desired, nyq=nyquist_rate)
+
+    # Apply high-pass filter
+    filtered_audio = signal.filtfilt(filter_coefs, [1], y)
+    return filtered_audio
+
+
+class ReaderLabView:
+
+    def __init__(self,
+                 path,
+                 stim_times=None,
+                 sampling_rate=32000,
+                 scale=100,
+                 apply_filter=False):
+        self.path = path
+        self.stim_times = stim_times
+        self.sampling_rate = sampling_rate
+        self.scale = scale
+        self.apply_filter = apply_filter
+        self.t, self.v = read_labview_junk1_dat_files(
+            path, scale=scale, sampling_rate=sampling_rate)
+        if apply_filter:
+            self.v = highpass_filter(self.v, sampling_rate)
+        if stim_times is None:
+            stim_times = []
+        self.t_start = self.t[0]
+        self.t_end = self.t[-1]
+
+    def get_stim_times(self):
+        return list(self.stim_times)
+
+    def get_voltage_traces(self):
+        return self.t, self.v
+
+    def get_serialize_dict(self):
+        return {
+            'path': self.path,
+            'stim_times': self.stim_times,
+            'sampling_rate': self.sampling_rate,
+            'scale': self.scale,
+            'class': 'ReaderLabView',
+            'apply_filter': self.apply_filter
+        }
+
+
+def load_reader(dict_):
+    class_ = dict_.pop('class')
+    if class_ == 'ReaderSmr':
+        path = dict_.pop('path')
+        try:
+            dict_.pop('stim_times')
+        except KeyError:
+            pass
+        return ReaderSmr(path, **dict_)
+    else:
+        raise NotImplementedError()
+
+
+######################################
+# methods for extracting spike times from voltage trace
+# methods for filtering spike times based on waveform features (creast and trough)
+######################################
+
+
+def get_peaks_above(t, v, lim):
+    """
+    Compute timepoints of maxima above a threshold.
+
+    Args:
+        t (list): A list containing timepoints.
+        v (list): A list containing recorded voltage.
+        lim (float): A threshold above which (>=) maxima are detected.
+
+    Returns:
+        max_t (list): A list containing timepoints of maxima.
+        max_v (list): A list containing voltage at timepoints of maxima.
+    """
+    assert len(t) == len(v)
+    v, t = np.array(v), np.array(t)
+    left_diff = v[1:-1] - v[:-2]
+    right_diff = v[1:-1] - v[2:]
+    values = v[1:-1]
+    # use >= because sometimes the spikes reach the threshold of the amplifier of +5mV
+    # by >, they would not be detected
+    indices = np.argwhere((left_diff >= 0) & (right_diff >= 0) &
+                            (values >= lim)).ravel() + 1
+    return list(t[indices]), list(v[indices])
+
+
+def get_upcross(t, v, lim):
+    """
+    Finds the times and corresponding voltages of upcrossings of a given threshold.
+
+    Args:
+        t (numpy.ndarray): Array of time values.
+        v (numpy.ndarray): Array of voltage values.
+        lim (float): Threshold value.
+
+    Returns:
+        Tuple[numpy.ndarray, numpy.ndarray]: Tuple containing arrays of time and voltage values at upcrossings.
+    """
+    indices = np.argwhere((v[:-1] < lim) & (v[1:] >= lim)).ravel() + 1
+    return t[indices], v[indices]
+
+
+def filter_spike_times(
+    spike_times,
+    spike_times_trough,
+    creast_trough_interval=2,
+    mode='latest',
+    spike_times_amplitude=None,
+    upper_creast_threshold=None,
+    creast_upcross_times=None,
+):
+    ''' Filter spike times based on timepoints of detected creasts and troughs. 
+    
+    Idea: A spike is detected by its trough. Then, it is checked, that there is
+    a corresponding creast at maximum 2ms before the trough. All creasts fullfilling
+    this criterion are extracted. The spike time is set to the latest creast (if mode = 'latest')
+    or the maximum creast amplitude (if mode = 'creast_max'). 
+    
+    If a through does not have a corresponding creast, no spike is detected.
+    
+    Args:
+        - spike_times: list, containing spike times defined by the creast of the waveform
+        - spike_times_trough, list, containing spike times defined by the trough of the waveform
+    
+    Returns:
+        filtered_spike_times: list, containing spikes fullfilling the definition above.'''
+    if not mode in ['latest', 'creast_max']:
+        raise ValueError("mode must be 'latest' or 'creast_max'!")
+    s = []
+    s_ampl = []
+    spike_times = np.array(spike_times)
+    for x in spike_times_trough:
+        aligned_creasts = spike_times[
+            (spike_times >= x - creast_trough_interval) &
+            (spike_times
+             < x)]  # [y for y in spike_times if (y < x) and (y >= x-2)]
+        aligned_creast_amplitude = spike_times_amplitude[
+            (spike_times >= x - creast_trough_interval) & (spike_times < x)]
+        # artifact detection to get rid of traces that depolarize far beyond typical AP height
+        if upper_creast_threshold is not None:
+            if (spike_times_amplitude[(spike_times >= x -
+                                       creast_trough_interval - 5) &
+                                      (spike_times < x)]
+                    > upper_creast_threshold).any():
+                continue
+        if len(aligned_creasts) > 0:
+            if mode == 'latest':
+                assert aligned_creasts.max() == aligned_creasts[-1]
+                s.append(aligned_creasts[-1])  # before: aligned_creats[0]
+                s_ampl.append(aligned_creast_amplitude[-1])
+            if mode == 'creast_max':
+                index = np.argmax(aligned_creast_amplitude)
+                s_ampl.append(aligned_creast_amplitude[index])
+                s.append(aligned_creasts[index])
+    return np.array(s), np.array(s_ampl)
+
+
+def filter_short_ISIs(t, tdelta=0.):
+    """
+    Filters out any events that occur in an interval shorter than tdelta.
+
+    Args:
+        t (list): A list containing timepoints of events.
+        tdelta (float, optional): Minimal interval between events. Defaults to 0.
+
+    Returns:
+        list: A list containing filtered spike times.
+
+    Examples:
+        >>> filter_short_ISIs([1,2,3,4,5], tdelta=1.5)
+        [1, 3, 5]
+
+        >>> filter_short_ISIs([1,2,3,4,5], tdelta=2)
+        [1, 3, 5]
+    """
+    if len(t) == 0:
+        return []
+
+    out_t = [t[0]]
+
+    for tt in t[1:]:
+        if tt - out_t[-1] >= tdelta:
+            out_t.append(tt)
+
+    return out_t
+
+
+###########################################
+# methods for interpreting stimulus times
+###########################################
+
+
+def _find_stimulus_interval(stim_times):
+    '''helper function to get the interval between the stimuli.
+    Assumption: The stimulus interval is constant.'''
+    return stim_times[1] - stim_times[0]
+
+
+def stimulus_interval_filter(stim_times, period_length=1, offset=0):
+    """
+    Filters periodic stimuli such that only the first stimulus of each period is retained.
+
+    Args:
+        stim_times (list): A list containing stimulus times.
+        period_length (int, optional): The number of stimuli forming one period. Defaults to 1.
+        offset (int, optional): The number of the stimulus in each period to be extracted. Defaults to 0.
+
+    Returns:
+        list: A list containing filtered stimulus times.
+
+    Examples:
+        >>> stimulus_interval_filter([1,2,3,4])
+        [1, 2, 3, 4]
+
+        >>> stimulus_interval_filter([1,2,3,4], period_length=2)
+        [1, 3]
+
+        >>> stimulus_interval_filter([1,2,3,4], period_length=2, offset=1)
+        [2, 4]
+    """
+    return stim_times[offset::period_length]
+
+
+## automatic interval detection ... not to be trusted
+#     max_interval = max(set(np.diff(stim_times).round()))
+#     out = []
+#     for i in intervals:
+#         if out:
+#             if i - out[-1] < max_interval - 5:
+#                 continue
+#         out.append(i)
+#     return out
+
+
+#####################################################
+# convert list of spike times and list of stim times into dataframe
+#####################################################
+
+def get_st_from_spike_times_and_stim_times(spike_times,
+                                           stim_times,
+                                           offset = 0,
+                                           mode = 'spike_times'):
+    """Computes spike times dataframe based on list of spike times and stimulus times.
+
+    Args:
+        spike_times (list[float]): List of spike times.
+        stim_times (list[float]): List of stimulus times.
+        offset (float, optional): Offset value. Defaults to 0.
+        mode (str, optional): Mode of computation. Can be 'spike_times' or 'ISIs'. Defaults to 'spike_times'.
+
+    Returns:
+        pd.DataFrame: Pandas dataframe. Its format is as follows: One row is one trial. The columns contain the spike times
+        and are named in ascending order (0,1,2, ...).
+
+    Raises:
+        ValueError: If mode is not 'spike_times' or 'ISIs'.
+        ValueError: If offset is not negative.
+    """
+    if len(stim_times) == 0:
+        stim_interval = np.Inf
+        stim_times = [0.]
+    elif len(stim_times) == 1:
+        stim_interval = np.Inf
+    else:
+        stim_interval = _find_stimulus_interval(stim_times)
+    if offset > 0:
+        raise ValueError('offset has to be negative.')
+    if mode == 'spike_times':
+        out = []
+        for lv, stim_time in enumerate(stim_times):
+            values = [
+                s - stim_time
+                for s in spike_times
+                if ((s - stim_time) >= offset) and (
+                    (s - stim_time) < stim_interval + offset)
+            ]
+            values = pd.Series({lv: v for lv, v in enumerate(values)})
+            values.name = lv
+            out.append(values)
+        return pd.DataFrame(out)
+    elif mode == 'ISIs':
+        out_ISIs = []
+        ISIs = pd.Series(spike_times).diff().tolist()
+        for lv, stim_time in enumerate(stim_times):
+            values = [
+                s[1]
+                for s in zip(spike_times, ISIs)
+                if ((s[0] - stim_time) >= offset) and (
+                    (s[0] - stim_time) < stim_interval + offset)
+            ]
+            values = pd.Series({lv: v for lv, v in enumerate(values)})
+            values.name = lv
+            out_ISIs.append(values)
+        return pd.DataFrame(out_ISIs)
+    else:
+        raise ValueError('mode must be spike_times or ISIs')
+
+
+
+def strip_st(st):
+    """
+    Returns a DataFrame containing only spike times, without metadata.
+    
+    Args:
+        st: A pandas DataFrame containing spike times as generated by get_st_from_spike_times_and_stim_times
+    
+    Returns:
+        A pandas DataFrame, in which all columns that cannot be converted to integer are filtered out,
+        i.e. the DataFrame contains only spike times and no metadata.
+    """
+    return st[[c for c in st.columns if db_utils.convertible_to_int(c)]]
+
+
+import pandas as pd
+
+def get_spike_times_from_row(row):
+    """Returns a list containing all non-NaN elements in the given pandas Series.
+    
+    Args:
+        row (pd.Series): A pandas Series containing spike times.
+        
+    Returns:
+        list: A list containing spike times.
+    """
+    row = row.dropna()
+    import six
+    row = [v for i, v in six.iteritems(row)]
+    return row
+
+
+class SpikeDetectionCreastTrough(object):
+    '''Detects spikes by creast and trough amplitude.
+    
+    Parameters
+    ----------
+    reader_object: object with get_voltage_traces and get_stim_times method, e.g. SmrReader
+    lim_creast: float or str, threashold above which a creast of a spike is detected 
+        as such. Needs to be float or "minimum", or "zero". If "minimum" or "zero" is choosen, 
+        the threashold will be set based on the histogram of all creasts. If "minimum" is 
+        choosen, lim_creast will be set to the first minimum in the histogram above or equal to 0.4mV. 
+        If "zero" is choosen, lim_creast will be set to the first empty bin.
+    lim_trough: float or str, as lim_creast. If float is specified, you probably 
+        want to use a negative value. lim creast and lim_trough need to be both floats, both 
+        "zero" or both "minimum".
+    max_creast_trough_interval: float. Maximum interval between creast and trough such that 
+        a spike is recognized.
+    tdelta: float, minimum interval between spikes
+    stimulus_period: int, number of stimuli applied per trial. E.g., for paired pulse stimuli,
+        it should be 2.
+    stimulus_period_offset: int, number of stimulus that initiates first trial.
+    cellid: str, name to be used in spike times dataframe
+    
+    Attributes
+    ----------
+    lim_creast: lim_creast used for spike detection (if "minimum" or "zero" was defined, this will
+        be the numeric value used"
+    lim_trough: as above
+    st: spike times dataframe, one row per trial
+    spike_times: all extracted spike times, fullfilling creast and trough criterion, filtered such that
+        the minimal ISI is above tdelta.
+    _spike_times_creast: spike times fullfilling creast criterion
+    _spike_times_trough: spike times fullfilling trough criterien'''
+
+    def __init__(self,
+                 reader_object,
+                 lim_creast='minimum',
+                 lim_trough='minimum',
+                 max_creast_trough_interval=2.,
+                 tdelta=1.,
+                 stimulus_period=1,
+                 stimulus_period_offset=0,
+                 upper_creast_threshold=np.inf,
+                 cellid='__no_cellid_assigned__',
+                 spike_time_mode='latest'):
+        self.reader = reader_object
+        self.stimulus_period = stimulus_period
+        self.stimulus_period_offset = stimulus_period_offset
+        self.stim_times = stimulus_interval_filter(
+            reader_object.get_stim_times(), stimulus_period,
+            stimulus_period_offset)
+        self.tdelta = tdelta
+        self.cellid = cellid
+        self.upper_creast_threshold = upper_creast_threshold
+        self.max_creast_trough_interval = max_creast_trough_interval
+        self._lim_creast = lim_creast
+        self._lim_trough = lim_trough
+        self._set_creast_trough(self._lim_creast, self._lim_trough)
+        self.spike_time_mode = spike_time_mode
+
+    def run_analysis(self):
+        self._extract_spike_times()
+
+    def _set_creast_trough(self, lim_creast, lim_trough):
+        # automatic detection of creast and trough limit
+        if lim_creast == 'minimum' and lim_trough == 'minimum':
+            lim_creast, lim_trough = self.get_creast_and_trough_ampltidues_by_bins(
+                'minimum')
+        elif lim_creast == 'zero' and lim_trough == 'zero':
+            lim_creast, lim_trough = self.get_creast_and_trough_ampltidues_by_bins(
+                'zero')
+        elif isinstance(lim_creast, float) and isinstance(lim_trough, float):
+            pass
+        else:
+            raise ValueError(
+                'lim_creast and lim_trough must be both floats or both be "minimum" or both be "zero"'
+            )
+        if lim_creast < 0:
+            print("warning: lim_creast is < 0")
+        if lim_trough > 0:
+            print("warning: lim_trough is > 0")
+        self.lim_creast = lim_creast
+        self.lim_trough = lim_trough
+
+    def _extract_spike_times(self):
+        # aliases
+        t, v = self.reader.get_voltage_traces()
+        lim_creast, lim_trough = self.lim_creast, self.lim_trough
+        tdelta = self.tdelta
+        upper_creast_threshold = self.upper_creast_threshold
+        # spike times detected by creast
+        a, b = get_peaks_above(t, v, lim_creast)
+        self._spike_times_creast, self._spike_amplitudes_creast = a, np.array(
+            b)
+        #self._spike_times_creast_filtered = filter_short_ISIs(self._spike_times_creast, tdelta=tdelta)
+        # spike times detected by trough
+        a, b = get_peaks_above(t, v * -1, lim_trough * -1)
+        self._spike_times_trough, self._spike_amplitudes_trough = a, b
+        #self._spike_times_trough_filtered = filter_short_ISIs(self._spike_times_trough, tdelta=tdelta)
+        # spike times detected by creast and trough
+        self.spike_times, self.spike_times_amplitude = filter_spike_times(
+            self._spike_times_creast,
+            self._spike_times_trough,
+            creast_trough_interval=self.max_creast_trough_interval,
+            spike_times_amplitude=self._spike_amplitudes_creast,
+            upper_creast_threshold=upper_creast_threshold,
+            mode=self.spike_time_mode)
+        # remove spike times that cross max_threshold
+        self.spike_times = filter_short_ISIs(self.spike_times, tdelta=tdelta)
+
+        self.t_start = self.reader.t_start
+        self.t_end = self.reader.t_end
+
+    def get_creast_and_trough_ampltidues_by_bins(self, mode='zero'):
+        # aliases
+        t, v = self.reader.get_voltage_traces()
+        t, v = np.array(t), np.array(v)
+
+        if len(self.stim_times) < 2:
+            str_ = "less than 2 stimuli found. using whole trace to determine "
+            str_ += "lim_creast and lim_trough."
+        else:
+            str_ = "using interval between first stimlus and last stimulus to determine "
+            str_ += "lim_creast and lim_trough."
+            index = (self.stim_times[0] < t) & (t < self.stim_times[-1])
+            t = t[index]
+            v = v[index]
+        print(str_)
+
+        # get peak and creast amplitude
+        _, creasts = get_peaks_above(t, v, 0)
+        _, troughs = get_peaks_above(t, v * -1, 0)
+
+        # compute bins
+        bins = np.arange(0, 7, 0.1)
+        binned_data_st, _ = np.histogram(creasts, bins=bins)
+        binned_data_sst, _ = np.histogram(troughs, bins=bins)
+        if mode == 'zero':
+            minimun_zero_bin_st = bins[np.argwhere(
+                binned_data_st[4:-1] == 0).min() + 4]
+            minimun_zero_bin_sst = bins[np.argwhere(
+                binned_data_sst[4:-1] == 0).min() + 4]
+        elif mode == 'minimum':
+            minimun_zero_bin_st = bins[np.argwhere(
+                ((binned_data_st[4:-1] - binned_data_st[5:]) < 0) |
+                (binned_data_st[4:-1] == 0)).min() + 4]
+            minimun_zero_bin_sst = bins[np.argwhere(
+                ((binned_data_sst[4:-1] - binned_data_sst[5:]) < 0) |
+                (binned_data_sst[4:-1] == 0)).min() + 4]
+        return minimun_zero_bin_st, minimun_zero_bin_sst * -1
+
+    def get_default_events(self,
+                           show_stim_times=True,
+                           show_trough_candidates=True):
+        '''Returns a list of events to be displayed with the show_events method.
+        Creates events for deteced spikes (black line) and spike candidates [dotted black line]
+        (i.e. creasts and troughs exceeding the limit but which do not qualify to 
+        be a spike)
+        
+        Parameters
+        ----------
+        show_spike_times: 
+        
+        Returns
+        -------
+        events: list, containing 4-tuples of the format (time, color, linestyle, linewidth)'''
+        # get unsuccessful spike candidates
+        events = [
+            (s, 'k', '--', .5)
+            for s in self._spike_times_creast
+            if not s in self.spike_times
+        ]  # len([ss for ss in self.spike_times if np.abs(ss-s) < 1])]
+        if show_trough_candidates:
+            events += [(s, 'k', '--', .5)
+                       for s in self._spike_times_trough
+                       if not len([
+                           ss for ss in self.spike_times
+                           if 0 < s - ss < self.max_creast_trough_interval
+                       ])]
+        # get detected spikes
+        events += [(t, 'pink', '-', 3) for t in self.spike_times]
+        # add stimulus times
+        if show_stim_times:
+            events += [(t, 'r', '-', 3) for t in self.stim_times]
+        return events
+
+    def show_events(self,
+                    events='auto',
+                    savepdf=None,
+                    showfig=True,
+                    ylim=(-5, 5)):
+        '''Shows voltage trace, threasholds and events.
+        
+        Parameters
+        ----------
+        events: 'auto': uses the get_default_events_method. shows detected spikes as black line, spike candidates 
+                     as dotted black line, stimulus times as bold red line
+                'only_creast': 
+                list: explicitly define events to show. Needs to be list containing 4-touples in the following format
+                     (timepoint, 'color', 'linestyle', linewidth)'''
+        if events == 'auto':
+            events = self.get_default_events()
+        if events == 'only_creast':
+            events = self.get_default_events(show_trough_candidates=False)
+        elif isinstance(events, list):
+            pass
+        else:
+            raise ValueError(
+                "events must be auto, only_creast, or of type list")
+        events = sorted(events, key=lambda x: x[0])
+        if savepdf:
+            output = PdfFileWriter()
+
+        t, v = self.reader.get_voltage_traces()
+        n = 0
+        while True:
+            try:
+                offset_time = events[n][0]
+            except IndexError:
+                break
+            index = (t > offset_time - 15) & (t < offset_time + 15)
+            tt, vv = t[index], v[index]
+            fig = plt.figure(figsize=(15, 4))
+            plt.plot(tt, vv)  ###
+            plt.axhline(self.lim_creast, color='grey', linewidth=.5)
+            plt.axhline(self.lim_trough, color='grey', linewidth=.5)
+            plt.axhline(self.upper_creast_threshold,
+                          color='red',
+                          linewidth=.5)
+
+            for lv, (event_t, c, linestyle, linewidth) in enumerate(events):
+                if offset_time - 15 <= event_t <= offset_time + 15:
+                    plt.axvline(event_t,
+                                  color=c,
+                                  linewidth=linewidth,
+                                  linestyle=linestyle,
+                                  alpha=0.6)
+                    n = lv  # n is index of last event shown
+            n += 1
+            plt.gca().ticklabel_format(useOffset=False)
+            sns.despine()
+            plt.ylim(*ylim)
+            plt.xlabel('t / ms')
+            plt.ylabel('recorded potential / mV')
+            if showfig:
+                display.display(fig)
+            if savepdf:
+                fig.savefig(savepdf)
+                inputpdf = PdfFileReader(savepdf, "rb")
+                output.addPage(inputpdf.getPage(0))
+            plt.close()
+        if savepdf:
+            with open(savepdf, "wb") as outputStream:
+                output.write(outputStream)
+
+    def get_serialize_dict(self):
+        return {
+            'reader_object': self.reader.get_serialize_dict(),
+            'lim_creast': self.lim_creast,
+            'lim_trough': self.lim_trough,
+            'max_creast_trough_interval': self.max_creast_trough_interval,
+            'tdelta': self.tdelta,
+            'stimulus_period': self.stimulus_period,
+            'stimulus_period_offset': self.stimulus_period_offset,
+            'stim_times': self.stim_times,
+            'cellid': self.cellid,
+            'spike_times': self.spike_times,
+            '_spike_times_creast': self._spike_times_creast,
+            '_spike_times_trough': self._spike_times_trough,
+            't_start': self.t_start,
+            't_end': self.t_end
+        }
+
+    def save(self, path):
+        with open(path, 'w') as out:
+            json.dump(self.get_serialize_dict(), out)
+
+    @staticmethod
+    def load(path, init_reader=False):
+        ret = SpikeDetectionCreastTrough.__new__(SpikeDetectionCreastTrough)
+        with open(path) as f:
+            data = json.load(f)
+        import six
+        for k, v in six.iteritems(data):
+            setattr(ret, k, v)
+        if init_reader:
+            ret.reader = load_reader(data['reader_object'])
+        if not 'stim_times' in list(data.keys()):
+            ret.stim_times = stimulus_interval_filter(
+                ret.reader.get_stim_times(), ret.stimulus_period,
+                ret.stimulus_period_offset)
+        return ret
+
+    def plot_creast_trough_histogram(self, ax=None):
+        pass  # todo
+
+
+#################################################
+# classify timepoint at which a spike occurs
+#################################################
+def get_period_label_by_time(periods, t):
+    '''Classifies timepoint.
+    
+    Parameters
+    ----------
+    periods: dict, containing period label as key and (period_start, period_end) as value
+    t: float, timepoint to classify
+    
+    Returns
+    -------
+    label: label of period in which t is in. 'undefined' if t is in no defined period'''
+
+    import six
+    for k, (tmin, tmax) in six.iteritems(periods):
+        if tmin <= t < tmax:
+            return k
+    return 'undefined'
+
+
+#################################################
+# methods for analyzing events (doublets, bursts)
+#################################################
+
+
+def _spike_times_series_from_spike_times_dataframe(st):
+    '''Converts a spike times dataframe to a pd.Series, which has the following format:
+    keys: same as keys in st
+    values: list of spike times, as in st, but without NaN and metadata.'''
+    st = strip_st(st)
+    dummy = [
+        (name, get_spike_times_from_row(row)) for name, row in st.iterrows()
+    ]
+    spike_times = pd.Series([d[1] for d in dummy],
+                              index=[d[0] for d in dummy])
+    return spike_times
+
+
+def _sta_apply_helper(spike_times, analysis_function, periods={}):
+    '''helper function for applying an analysis_function on spike_times in
+    the following special case:
+    
+    spike_times is a pd.Series in the format of SpikeTimesAnalysis.spike_time,
+    i.e. it contains lists of spike times as values and trials as keys.
+    
+    analysis_function is called by a list of spike_times and returns a pd.DataFrame.
+    The dataframe contains at least the following columns:
+        event_type: type of the event
+        event_time: timepoint of event occurence
+    
+    The dataframe will be extended with the column "trial", which is determined based
+    on the  key of the pd.Series.
+    
+    Parameters
+    ----------
+    spike_times: pd.Series, containing lists of spike_times (see above).
+    analysis_function: function that gets a single list of spike times and returns pd.DataFrame
+    
+    Returns
+    -------
+    pd.DataFrame, in which the individual dataframes returned by analysis_function are 
+    concatenated.
+    '''
+    import six
+    out = []
+    for name, spike_times in six.iteritems(spike_times):
+        df = analysis_function(spike_times)
+        df['trial'] = name
+        out.append(df)
+    out = pd.concat(out).reset_index(drop=True)
+    out['period'] = out.apply(
+        lambda x: get_period_label_by_time(periods, x.event_time), axis=1)
+    return out
+
+
+def _sta_input_checker(t_start, t_end, period):
+    errstr = 'You can define period or t_start and t_end, but not both.'
+    if period:
+        if t_start or t_end:
+            raise ValueError(errstr)
+    if t_start or t_end:
+        if not t_start and t_end:
+            raise ValueError(errstr)
+    return t_start, t_end, period
+
+
+class STAPlugin_TEMPLATE(object):
+
+    def __init__(self):
+        self._result = None
+
+    def get_result(self):
+        if self._result is None:
+            raise RuntimeError("You need to call setup first")
+        else:
+            return self._result
+
+    def setup(self):
+        raise NotImplementedError
+
+
+class STAPlugin_ISIn(STAPlugin_TEMPLATE):
+
+    def __init__(self, name='ISIn', source='spike_times', max_n=5):
+        self.name = name
+        self.source = source
+        self.max_n = max_n
+        STAPlugin_TEMPLATE.__init__(self)
+
+    def setup(self, spike_times_analysis):
+        times = spike_times_analysis.get(self.source)
+        self._result = self.event_analysis_ISIn(times, self.max_n)
+
+    @staticmethod
+    def event_analysis_ISIn(spike_times, n=5):
+        '''Computes for each spike the inter spike interval (ISI) to the next, second next, nth spike.
+        
+        Parameters
+        ----------
+        spike_times: list, containing spike times
+        n: max order of ISIs computed (e.g. if n = 1, only the interval to the next spike will be computed.
+        
+        Returns
+        -------
+        out: pandas.DataFrame, containing the columns ISI_1 to ISI_{n}, and event_time
+            The ISI_{} columns contain the time interval between the current spike (@ event time) 
+            and the nth next spike. np.NaN, if there is no nth next spike.
+        '''
+        out = []
+        #n = min(n, len(spike_times))
+        for lv in range(len(spike_times)):
+            time = spike_times[lv]
+            ISIs = {}
+            for nn in range(1, n):
+                try:
+                    spike_times[lv + nn]
+                except IndexError:
+                    continue
+                ISIs['ISI_{}'.format(nn)] = spike_times[lv + nn] - time
+            ISIs['event_time'] = time
+            out.append(ISIs)
+        return pd.DataFrame(out)
+
+
+class STAPlugin_bursts(STAPlugin_TEMPLATE):
+
+    def __init__(self,
+                 name='bursts',
+                 source='spike_times',
+                 event_maxtimes={
+                     0: 0,
+                     1: 10,
+                     2: 30
+                 },
+                 event_names={
+                     0: 'singlet',
+                     1: 'doublet',
+                     2: 'triplet'
+                 }):
+        STAPlugin_TEMPLATE.__init__(self)
+        self.name = name
+        self.source = source
+        self.event_maxtimes = event_maxtimes
+        self.event_names = event_names
+
+    def setup(self, spike_times_analysis):
+        times = spike_times_analysis.get(self.source)
+        self._result = self.event_analysis_bursts(times, self.event_maxtimes,
+                                                  self.event_names)
+
+    @staticmethod
+    def event_analysis_bursts(row, event_maxtimes=None, event_names=None):
+        '''Detects high frequency events (doublet, triplet, ...) that occur within a timewindow.
+        
+        Parameters
+        ----------
+        row: list-like, containing spike times
+        event_maxtimes: dictionary, keys indicate event type (0 mean singlet, 1 mean doublet, 2 means triplet, ...),
+            values indicate max duration of such an event.
+        event_name: dictionary, names of the events (0: 'singlet', 1:'doublet', 2:'triplet')
+        
+        Returns
+        -------
+        out: pandas.DataFrame, one row is one event. Columns are:
+            event_time: timepoint of first_spike belonging to event
+            event_class: class of event as defined in event_name
+            ISI_{n}: Interval from first spike of event to nth spike to event
+            
+            An event is allways classified as the one with the highest number of spikes possible,
+            e.g. [1,5,9] could be classified as doublet + singlet, but it will be a triplet.
+        '''
+        if not sorted(event_maxtimes.keys()) == sorted(event_names.keys()):
+            raise ValueError(
+                'keys of event_maxtimes and event_name must be the same!')
+        if not 0 in event_maxtimes:
+            raise ValueError(
+                '0 / singlet must be defined! Please check event_maxtimes and event_name.'
+            )
+
+        events_in_descending_order = sorted(list(event_maxtimes.keys()),
+                                            reverse=True)
+
+        row = np.array(row)
+        out = []
+        lv = 0
+        while True:
+            row_section = row[lv:]
+            # terminate loop, if all spikes have been processed
+            if len(row_section) == 0:
+                break
+            isis = row_section - row_section[0]
+            # check if event is present, starting with highest event
+            for n in events_in_descending_order:
+                if n >= len(isis):
+                    continue
+                if isis[n] <= event_maxtimes[n]:
+                    break
+            out_dict = {'ISI_{}'.format(nn): isis[nn] for nn in range(1, n + 1)}
+            out_dict['event_time'] = row_section[0]
+            out_dict['event_class'] = event_names[n]
+
+            out.append(out_dict)
+            lv += 1 + n
+        return pd.DataFrame(out)
+
+
+class STAPlugin_annotate_bursts_in_st(STAPlugin_TEMPLATE):
+
+    def __init__(self,
+                 name='bursts_st',
+                 source='st',
+                 event_maxtimes={
+                     0: 0,
+                     1: 10,
+                     2: 30
+                 },
+                 event_names={
+                     0: 'singlet',
+                     1: 'doublet',
+                     2: 'triplet'
+                 }):
+        self.name = name
+        self.source = source
+        self.event_maxtimes = event_maxtimes
+        self.event_names = event_names
+
+    def setup(self, spike_times_analysis):
+        st = spike_times_analysis.get(self.source)
+        st = strip_st(st)
+
+        dfs = [
+            STAPlugin_bursts.event_analysis_bursts(row.dropna(),
+                                                   self.event_maxtimes,
+                                                   self.event_names)
+            for i, row in strip_st(st).iterrows()
+        ]
+
+        import six
+        event_names_inverse = {
+            v: k + 1 for k, v in six.iteritems(self.event_names)
+        }
+
+        def fun(s):
+            l_ = [[e] * event_names_inverse[e] for e in s]
+            l_ = [x for x in l_ for x in x]
+            return pd.Series(l_)
+
+        df = pd.concat(
+            [fun(df.event_class) if len(df) else pd.Series() for df in dfs],
+            axis=1).T
+        df.index = st.index
+        self._result = df
+
+
+class STAPlugin_ongoing(STAPlugin_TEMPLATE):
+
+    def __init__(self,
+                 name='ongoing_activity',
+                 source='spike_times',
+                 ongoing_sample_length=90000,
+                 mode='frequency'):
+        STAPlugin_TEMPLATE.__init__(self)
+        if not mode in ('frequency', 'count'):
+            raise ValueError('mode must be "frequency" or "count"!')
+        self.name = name
+        self.source = source
+        self.ongoing_sample_length = ongoing_sample_length
+        self.mode = mode
+
+    def setup(self, spike_times_analysis):
+        spike_times = spike_times_analysis.get(self.source)
+        stim_times = spike_times_analysis.get('stim_times')
+        first_stim = min(stim_times)
+        recording_start = max(spike_times_analysis.spike_times_object.t_start,
+                              0)
+        epsilon = 0.1
+        if first_stim - self.ongoing_sample_length + epsilon < recording_start:
+            # raise RuntimeError('cannot compute ongoing activity')
+            self._result = float('nan')
+        n_spikes = [
+            s for s in spike_times
+            if first_stim - self.ongoing_sample_length <= s < first_stim
+        ]
+        n_spikes = float(len(n_spikes))
+        if self.mode == 'frequency':
+            self._result = float(n_spikes) / self.ongoing_sample_length * 1000
+        elif self.mode == 'count':
+            self._result = n_spikes
+
+
+class STAPlugin_quantification_in_period(STAPlugin_TEMPLATE):
+
+    def __init__(self,
+                 name='frequency_in_period',
+                 source='st_df',
+                 period=None,
+                 t_start=None,
+                 t_end=None,
+                 mode='frequency'):
+        if not mode in ('frequency', 'count_per_trial', 'count_total'):
+            raise ValueError(
+                'mode must be "frequency" or "count_per_trial" or "count_total"!'
+            )
+        self.name = name
+        self.source = source
+        self.mode = mode
+        self.t_start, self.t_end, self.period = _sta_input_checker(
+            t_start, t_end, period)
+
+    def setup(self, spike_times_analysis):
+        if self.period:
+            t_start, t_end = spike_times_analysis.periods[self.period]
+        else:
+            t_start, t_end = self.t_start, self.t_end
+        st = spike_times_analysis.get(self.source)
+        st = strip_st(st)
+        st[st < t_start] = float('nan')
+        st[st >= t_end] = float('nan')
+        self._per_trial = st.apply(lambda x: x.count(), axis=1)
+        n_trials = float(st.shape[0])
+        n_spikes = float(self._per_trial.sum())
+        if self.mode == 'frequency':
+            self._result = n_spikes / (n_trials * (t_end - t_start)) * 1000
+        elif self.mode == 'count_per_trial':
+            self._result = n_spikes / n_trials
+        elif self.mode == 'count_total':
+            self._result = self._per_trial.sum()
+
+
+class STAPlugin_extract_column_in_filtered_dataframe(STAPlugin_TEMPLATE):
+
+    def __init__(self, name=None, column_name=None, source=None, select={}):
+        if None in (name, column_name, source):
+            raise ValueError("name and column and source must be defined!")
+
+        self.name, self.column_name, self.source, self.select = name, column_name, source, select
+
+    def setup(self, spike_times_analysis):
+        df = spike_times_analysis.get(self.source)
+        df = db_utils.select(df, **self.select)
+        column = list(df[self.column_name])
+        self._result = column
+
+
+class STAPlugin_spike_times_dataframe(STAPlugin_TEMPLATE):
+
+    def __init__(self,
+                 name='spike_times_dataframe',
+                 source='spike_times',
+                 offset=0,
+                 mode='spike_times'):
+        self.name = name
+        self.source = source
+        self.offset = offset
+        self.mode = mode
+
+    def setup(self, spike_times_analysis):
+        spike_times = spike_times_analysis.get(self.source)
+        stim_times = spike_times_analysis.get('stim_times')
+        self._result = get_st_from_spike_times_and_stim_times(
+            spike_times, stim_times, offset=self.offset, mode=self.mode)
+
+
+class STAPlugin_response_probability_in_period(STAPlugin_TEMPLATE):
+
+    def __init__(self,
+                 name='frequency_in_period',
+                 source='st_df',
+                 period=None,
+                 t_start=None,
+                 t_end=None):
+        self.name = name
+        self.source = source
+        self.t_start, self.t_end, self.period = _sta_input_checker(
+            t_start, t_end, period)
+
+    def setup(self, spike_times_analysis):
+        if self.period:
+            t_start, t_end = spike_times_analysis.periods[self.period]
+        else:
+            t_start, t_end = self.t_start, self.t_end
+        st = spike_times_analysis.get(self.source)
+        self._by_trial = db_analyze_spike_in_interval(st, t_start, t_end)
+        self._result = np.mean(self._by_trial)
+
+
+class STAPlugin_response_latency_in_period(STAPlugin_TEMPLATE):
+
+    def __init__(self,
+                 name='frequency_in_period',
+                 source='st_df',
+                 period=None,
+                 t_start=None,
+                 t_end=None):
+        self.name = name
+        self.source = source
+        self.t_start, self.t_end, self.period = _sta_input_checker(
+            t_start, t_end, period)
+
+    @staticmethod
+    def _helper(l_):
+        l_ = l_.dropna()
+        if len(l_):
+            return min(l_)
+        else:
+            return float('nan')
+
+    @staticmethod
+    def _helper_median(l_):
+        l_ = l_.dropna()
+        if len(l_):
+            return np.median(l_)
+        else:
+            return float('nan')
+
+    def setup(self, spike_times_analysis):
+        if self.period:
+            t_start, t_end = spike_times_analysis.periods[self.period]
+        else:
+            t_start, t_end = self.t_start, self.t_end
+
+        st = spike_times_analysis.get(self.source).copy()
+        st = strip_st(st)
+        st[st < t_start] = float('nan')
+        st[st >= t_end] = float('nan')
+        self._by_trial = st.apply(self._helper, axis=1)
+        self._result = self._helper_median(self._by_trial)
+
+
+class SpikeTimesAnalysis:
+    '''Class for applying event_analysis routines on a spike times dataframe.'''
+
+    def __init__(self,
+                 spike_times_object,
+                 default_event_analysis=[],
+                 periods={}):
+        self.periods = periods
+        self.spike_times_object = spike_times_object
+        # spike_times = _spike_times_series_from_spike_times_dataframe(spike_times_object.st)
+        self._db = {}
+        try:
+            spike_times_object.spike_times
+            spike_times_object.stim_times
+        except AttributeError:
+            pass
+        else:
+            self._db['spike_times'] = spike_times_object.spike_times
+            self._db['stim_times'] = spike_times_object.stim_times
+        for ea in default_event_analysis:
+            self.apply_extractor(ea)
+
+    def apply_extractor(self, sta_plugin, name=None):
+        sta_plugin.setup(self)
+        self._db[sta_plugin.name] = sta_plugin
+
+    def get(self, key):
+        try:
+            return self._db[key]._result
+        except AttributeError:
+            return self._db[key]
+
+    def get_by_trial(self, key):
+        return self._db[key]._by_trial
+
+
+import six
+
+
+def get_interval(interval_dict, t):
+    for i, v in six.iteritems(interval_dict):
+        if (t >= v[0]) and (t < v[1]):
+            return i
+
+
+class VisualizeEventAnalysis:
+
+    def __init__(self, ea):
+        self.ea = ea
+
+    def plot_PSTH(self, min_time=0, max_time=2500, bin_size=5):
+        st = self.ea.st
+        bins = temporal_binning(st, min_time=0, max_time=2500, bin_size=5)
+        fig = plt.figure()
+        histogram(bins, fig=fig.add_subplot(111))
+        ax = fig.axes[-1]
+        ax.set_xlabel('t / ms')
+        ax.set_ylabel('# spikes / trial / ms')
+        ax.set_ylim([0, 0.5])
+        sns.despine()
+        return fig
+
+    def plot_ISI1_vs_ISI2(self,
+                          interval_dict,
+                          rp=2.5,
+                          color_dict=defaultdict(lambda: 'k'),
+                          ax1=None,
+                          ax2=None):
+
+        # color_dict = {'ongoing': 'grey', 'onset': 'r', 'sustained': 'k', 'late': 'green', None: 'white'}
+        colormap = {
+            10: 'r',
+            20: 'orange',
+            30: 'green',
+            40: 'blue',
+            50: 'purple'
+        }
+        e = self.ea.event_db['get_n_bursts']
+        tmax = interval_dict['late'][1]
+        e = e[e.event_time < tmax]
+        if (ax1 is None) or (ax2 is None):
+            fig = plt.figure(figsize=(6, 3), dpi=200)
+            ax1 = fig.add_subplot(121)
+            ax2 = fig.add_subplot(122)
+
+        colors = [
+            color_dict[get_interval(interval_dict, t)] for t in e.event_time
+        ]
+        ax1.scatter(e.ISI_1, e.ISI_2 - e.ISI_1, color=colors, marker='.')
+        ax1.set_xlabel('ISI first to second spike')
+        ax1.set_ylabel('ISI second to third spike')
+        ax1.plot([rp, rp], [0, 100], c='grey')
+        ax1.plot([0, 100], [rp, rp], c='grey')
+        import six
+        for name, c in six.iteritems(colormap):
+            if c == 'white':
+                continue
+            ax1.plot([0, name], [name, 0], c=c, linewidth=.5)
+
+        ax1.set_aspect('equal')
+        ax1.set_xlim(0, 30)
+        ax1.set_ylim(0, 30)
+
+        import six
+        for name, c in six.iteritems(colormap):
+            if name > 30:
+                continue
+            e_filtered = e[(e.ISI_2 < name) & (e.ISI_2 >= name - 10)]
+            print(name, len(e_filtered))
+            if len(e_filtered) == 0:
+                print('skipping')
+                continue
+            e_filtered.event_time.plot(kind='hist',
+                                       bins=np.arange(0, tmax, 1),
+                                       cumulative=True,
+                                       histtype='step',
+                                       color=c,
+                                       ax=ax2,
+                                       normed=False)
+        ax2.set_xlabel('t / ms')
+        #ax2.axvline(700, color = 'grey')
+
+        sns.despine()
+
+    def plot(self):
+        for k in dir(self):
+            if k.startswith('plot_'):
+                getattr(self, k)()
+
+
+############################
+# main class for analyzing a spike times file
+############################
+
+
+class AnalyzeFile:
+
+    def __init__(self,
+                 path,
+                 lim_creast='minimum',
+                 lim_trough='minimum',
+                 cellid='__no_cellid_assigned__',
+                 periods={'1onset': (0, 100)},
+                 analogsignal_id=0,
+                 stim_times_channel='5',
+                 tdelta=1):
+        ''' Class for automatic analysis of smr files.
+        
+        periods: requires '1onset' as key for plot_n_onset function.
+        '''
+        smr_reader = SmrReader(path,
+                               analogsignal_id=analogsignal_id,
+                               stim_times_channel=stim_times_channel)
+        self.sdct = SpikeDetectionCreastTrough(smr_reader,
+                                               lim_creast=lim_creast,
+                                               lim_trough=lim_trough,
+                                               tdelta=tdelta)
+        self.sdct.run_analysis()
+
+        # run event_analysis
+
+        self.ea = EventAnalysis(st)
+        df = self.ea.event_db['burst_analysis_2']
+        df['experiment'] = cellid
+        df['period'] = df.apply(
+            lambda x: get_period_label_by_time(self.periods, x.event_time),
+            axis=1)
+        self.event_df = df
+
+    def get_ongoing_activity(self, period_prestim=30000):
+        if self.stim_times[0] < period_prestim:
+            s = self.stim_times[0]
+            print(
+                'warning! there are no {} s activity pre stimulus. Falling back to {}s'
+                .format(period_prestim / 1000., s / 1000.))
+        else:
+            s = period_prestim
+        return len([
+            t for t in self.spike_times if (t < self.stim_times[0]) and
+            (t > self.stim_times[0] - s)
+        ]) / (s / 1000.)
+
+    def get_onset_latency(self):
+        return np.median([
+            s for s in self.st[0]
+            if self.periods['1onset'][0] <= s <= self.periods['1onset'][1]
+        ])
+
+    def describe(self):
+        af = self
+        text = 'n trials: {} '.format(af.st.shape[0])
+        text += '\n' + 'ongoing activity: {} Hz'.format(
+            af.get_ongoing_activity())
+        text += '\n' + 'onset spike prob: {}'.format(
+            af.get_onset_spike_probability())
+        text += '\n' + 'onset spike latency: {} ms'.format(
+            af.get_onset_latency())
+        text += '\n' + 'creast / trough limit [mV]: {} / {}'.format(
+            af.lim_creast, af.lim_trough)
+        return text
+
+    def get_onset_spike_probability(self):
+        return db_analyze_spike_in_interval(self.st, *self.periods['1onset']).mean()
+
+    def _get_fig(self, ax=None):
+        if ax is not None:
+            return ax
+        else:
+            fig = plt.figure()
+            return fig.add_subplot(111)
+
+    def plot_onset_latency(self, ax=None):
+        ax = self._get_fig(ax)
+        onset_end = 100  # self.periods['1onset'][1]
+        ax.axvspan(*self.periods['1onset'], color='lightgrey')
+        ax.hist(self.st[0].dropna().values, bins=np.arange(0, onset_end, 1))
+        ax.set_xlabel('onset latency / ms')
+
+    def get_df(self, groupby=['period'], normed=False):
+
+        df = self.event_df
+
+        column_order = [
+            'singlet', 'doublet', 'triplet', 'quadruplet', 'quintuplet'
+        ]
+        _ = df.groupby(groupby).apply(lambda x: x.event_class.value_counts())
+
+        if isinstance(_, pd.Series):  # this happens, if
+            _ = _.unstack(-1)
+        _ = _.fillna(0)
+
+        if normed:
+            _ = _.apply(lambda x: x / x.sum(), axis=1)
+        column_order = [c for c in column_order if c in _.columns]
+        return _[column_order]
+
+    def get_table(self, groupby=['period']):
+        mean_ = self.get_df(groupby, normed=True)
+        mean_unnormed = self.get_df(groupby, normed=False)
+        return mean_, mean_unnormed
+
+    def plot_burst_fractions(self, ax=None):
+        mean_, mean_unnormed = self.get_table()
+        ax = self._get_fig(ax)
+
+        d = mean_
+        d = d.fillna(0).stack().to_frame(name='n')
+        d['period'] = d.index.get_level_values(0)
+        d['type'] = d.index.get_level_values(1)
+
+        with pd.option_context("display.max_rows", 1000):
+            display.display(mean_.round(2))
+            display.display(mean_unnormed.round(2))
+        sns.barplot(data=d, x='period', y='n', hue='type', ax=ax)
+        ax.set_ylim([0, 1])
+        plt.ylabel('% of spiking activity')
+        ax.legend()
+
+    def get_n_onset2(self):
+        af = self
+        tmin, tmax = af.periods['1onset']
+
+        df = af.event_df
+        len_ = af.st.shape[0]
+        out = pd.Series([0] * len_)
+
+        df = df[(df.event_time >= tmin) & (df.event_time < tmax)]
+        df['trial'] = df.trial.str.split('/').str[1].astype(int)
+        df = df.set_index('trial')
+        out2 = df.event_class.map({
+            'singlet': 1,
+            'doublet': 2,
+            'triplet': 3,
+            'quadruplet': 4,
+            'quintuplet': 5
+        })
+
+        out[out2.index] = out2.values
+        return out
+
+    def plot_n_onset(self, ax=None):
+        ax = self._get_fig(ax)
+        o = self.get_n_onset2().fillna(0)
+        o.plot(ax=ax, c='grey', label='__no_legend__', alpha=1, linewidth=.5)
+        o.rolling(window=15).mean().plot(ax=ax, alpha=1, linewidth=1, color='k')
+        ax.set_ylim(-.5, 4)
+        ax.set_xlabel('# trial')
+        ax.set_ylabel('# onset spikes')
+
+    def plot_PSTH(self, ax=None):
+        ax = self._get_fig(ax)
+        ax.set_xlabel('t / ms')
+        ax.set_ylabel('# spikes / ms / trial')
+        bins = temporal_binning(self.st, min_time=0)
+        histogram(bins, fig=ax)
+
+    def plot_all_flat(self):
+        af = self
+        fig = plt.figure(figsize=(25, 3))
+        af.plot_spike_amplitude_histograms(ax=fig.add_subplot(151))
+        af.plot_onset_latency(ax=fig.add_subplot(152))
+        af.plot_PSTH(ax=fig.add_subplot(153))
+        af.plot_burst_fractions(ax=fig.add_subplot(154))
+        af.plot_n_onset(ax=fig.add_subplot(155))
+        plt.tight_layout()
+        sns.despine()
+
+    def plot_all_stacked(self, text=''):
+        text = text + self.describe()
+        af = self
+        fig = plt.figure(figsize=(15, 4))
+        ax = fig.add_subplot(231)
+        ax.text(0, 0, text)
+        ax.axis('off')
+        ax.set_ylim(-1, 1)
+        af.plot_spike_amplitude_histograms(ax=fig.add_subplot(234))
+        af.plot_onset_latency(ax=fig.add_subplot(235))
+        af.plot_PSTH(ax=fig.add_subplot(232))
+        af.plot_burst_fractions(ax=fig.add_subplot(236))
+        af.plot_n_onset(ax=fig.add_subplot(233))
+        plt.tight_layout()
+        sns.despine()