<div align="center">

<img src="./etc/Figures/output.gif" alt="L5PT triple burst">

# The In-Silico-Framework (ISF)
[![In-Silico-Framework (Python 2.7) install and test](https://github.com/research-center-caesar/in_silico_framework/actions/workflows/test-isf-py27.yml/badge.svg)](https://github.com/research-center-caesar/in_silico_framework/actions/workflows/test-isf-py27.yml)
[![In-Silico-Framework (Python 3.8) install and test](https://github.com/research-center-caesar/in_silico_framework/actions/workflows/test-isf-py3.yml/badge.svg)](https://github.com/research-center-caesar/in_silico_framework/actions/workflows/test-isf-py3.yml)</div>

## Installation

Every student needs to be able to synchronize their repository with https://github.com/research-center-caesar/in_silico_framework. Detailed instructions on how to install the repo are given in the [installer directory](./installer/).


## Usage

The [Interface module](./Interface.py) provides high-level access to all submodules in the in-silico-framework. It provides acces to:
- The [NEURON simulator](https://www.neuron.yale.edu/neuron/)
- Parameter parsing modules for [analysis or experiment setup](./single_cell_parser/)
- Data management tools via the [Model DataBase (mdb) module](./model_data_base/)
- Visualisation methods via the [Visualize module](./visualize/)
- ...

A walkthrough of the capabilities of ISF is presented in the ["Getting Started" notebook](./getting_started/getting_started.ipynb). Core functionalities are repeated below.

### Model DataBase (mdb)

A model database is a directory with additional capabilities. Data in an mdb is pickled and only unpickled upon read request. Access to a modeldatabase is done with the [mdb module](./model_data_base) that navigates enormous folders as if they were nested dictionaries. Some MDB's need to be registered to resolve hashed paths to absolute paths before you can navigate them.
```python
import Interface as I
I.ModelDataBase # main class of model_data_base
I.mdb_init_simrun_general.init # default method to initialize a model data base with existing simulation results
I.mdb_init_simrun_general.optimize # converts the data to speed optimized compressed binary format

# Initialising a MDB in Python
mdb = I.ModelDataBase('<path to simulation directory>')
mdb._register_this_database()
sim_mdb = mdb['mdbs']['<path to specific simulation in directory>']
sim_mdb._register_this_database()
```
	
### Simulating

Running a simulation requires 3 things to be defined
1. A neuron morphology (hoc-morphology)
2. A biophysical description of the neuron morphology, i.e. the ion-channel distribution (parameter file)
3. Some input (current injection, synaptic input ...)

Usually, launching biophysically detailed simulations is done with the [simrun2](./simrun2/) or [simrun3](./simrun3/) module. These provide **high-level acces** to define parameters and run simulations.

When you would like more direct and **low-level access** to the simulations, you can do so by parsing a parameter file (`.param` file) with [Single Cell Parser (scp)](./single_cell_parser/). This parameter file is read in as a nested dictionary that contains the biophysical parameters and the filename of a morphology file (`.hoc` file).

Defining a cell can be done as such:
```python
import Interface as I
parameter_file = I.os.path.join("<filename>.param")
cell_parameters = I.scp.build_parameters(parameter_file) # this is the main method to load in parameterfiles
<<<<<<< HEAD
=======
# Use single_cell_parser module to create a cell from parameters
>>>>>>> d4d4b0b9
cell = I.scp.create_cell(cell_parameters.neuron)
```

Running a simulation on the previously defined cell can be done like so:
```python
import neuron
h = neuron.h  # NEURON's python API
# let's define a pipette at the some
iclamp = h.IClamp(0.5, sec=cell.soma)
iclamp.delay = 150 # give the cell 150 ms to reach steady state
iclamp.dur = 5 # duration: 5ms rectangular pulse
amplitudes = [0.619, 0.793, 1.507] # amplitudes in nA
for amp in amplitudes:
	iclamp.amp = amp  # set the amplitude
	I.scp.init_neuron_run(cell_parameters.sim)  # run the simulation
```
	
![](./etc/Figures/VoltageResponse.png)<|MERGE_RESOLUTION|>--- conflicted
+++ resolved
@@ -54,10 +54,7 @@
 import Interface as I
 parameter_file = I.os.path.join("<filename>.param")
 cell_parameters = I.scp.build_parameters(parameter_file) # this is the main method to load in parameterfiles
-<<<<<<< HEAD
-=======
 # Use single_cell_parser module to create a cell from parameters
->>>>>>> d4d4b0b9
 cell = I.scp.create_cell(cell_parameters.neuron)
 ```
 
