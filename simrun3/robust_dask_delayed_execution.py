<<<<<<< HEAD
from isf_data_base.distributed_lock import get_lock
=======
from data_base.distributed_lock import get_lock
>>>>>>> 334cf0e2
import os
import warnings
import dask
import cloudpickle


def _set_value(managed_folder, k, value):
    k = '_'.join(k)
    with open(managed_folder.join(k), 'w') as f:
        f.write(cloudpickle.dumps(value))


def _get_value(managed_folder, k):
    k = '_'.join(k)
    with open(managed_folder.join(k), 'r') as f:
        return cloudpickle.loads(f.read())


def _get_keys(managed_folder):
    out = []
    for f in os.listdir(managed_folder):
        if not '_' in f:
            continue
        out.append(tuple(f.split('_')))
    return sorted(list(set(out)))


#def _increase_db_value(db, k, inc, __):
#    if not k in db.keys():
#        db[k] = 0
#    else:
#        db[k] = db[k] + inc

import warnings


def _assert_value(db, k, value, behaviour='warning'):
    v = _get_value(db, k)
    if not v == value:
        errstr = 'db[{}] is {} but expected {}'.format(str(k), str(v),
                                                        str(value))
        if behaviour == 'warning':
            warnings.warn(errstr)
        elif behaviour == 'error':
            raise RuntimeError(errstr)
        else:
            raise ValueError("behaviour must me 'warning' or 'error'")


@dask.delayed
def _wrapper(db, key_first_item):
    l = get_lock(os.path.join(db, key_first_item))
    l.acquire()
    _assert_value(db, (key_first_item, 'status'),
                  'not_started',
                  behaviour='warning')
    _set_value(db, (key_first_item, 'status'), 'started')
    l.release()
    d = _get_value(db, (key_first_item, 'obj'))
    d.compute(scheduler="synchronous")
    l.acquire()
    _assert_value(db, (key_first_item, 'status'),
                  'started',
                  behaviour='warning')
    _set_value(db, (key_first_item, 'status'), 'finished')
    l.release()


class RobustDaskDelayedExecution:
    '''This class utilizes a managed folder to store delayed objects. It offers methods 
    to run them exactly once. The return value is not saved. Common usecase: Long runing, 
    data generating simulations are aborted (timeout on cluster, some error, ...) 
    and you want to complete the remaining tasks.'''

    def __init__(self, db):
        self.db = db

    def _check_state(self):
        pass

    def get_status(self):
        db = self.db
        keys = _get_keys(db)
        status = {k[0]: _get_value(db, k) for k in keys if k[1] == 'status'}
        return status

    def add_delayed_to_db(self, d):
        db = self.db
        keys = _get_keys(db)
        if len(keys) == 0:
            key = 0
        else:
            key = max({int(k[0]) for k in keys}) + 1
        key = str(key)
        _set_value(db, (key, 'status'), 'not_started')
        _set_value(db, (key, 'obj'), d)

    def reset_status(self, only_started=True):
        if only_started:
            status = self.get_status()
        keys = _get_keys(self.db)
        for k in keys:
            if k[1] == 'status':
                if only_started:
                    if not status[k[0]] == 'started':
                        continue
                _set_value(self.db, k, 'not_started')

    def run_db(self, error_started=True):
        ''
        db = self.db
        keys = _get_keys(db)
        status = {k[0]: _get_value(db, k) for k in keys if k[1] == 'status'}
        if 'started' in list(status.values()):
            if error_started:
                raise RuntimeError(
                    "Some of the simulations are already running!")
            else:
                warnings.warn("Some of the simulations are already running!")
        import six  #rieke
        ds = [
            _wrapper(db, k)
            for k, v in six.iteritems(status)
            if v == 'not_started'
        ]
        return ds<|MERGE_RESOLUTION|>--- conflicted
+++ resolved
@@ -1,131 +1,127 @@
-<<<<<<< HEAD
-from isf_data_base.distributed_lock import get_lock
-=======
-from data_base.distributed_lock import get_lock
->>>>>>> 334cf0e2
-import os
-import warnings
-import dask
-import cloudpickle
-
-
-def _set_value(managed_folder, k, value):
-    k = '_'.join(k)
-    with open(managed_folder.join(k), 'w') as f:
-        f.write(cloudpickle.dumps(value))
-
-
-def _get_value(managed_folder, k):
-    k = '_'.join(k)
-    with open(managed_folder.join(k), 'r') as f:
-        return cloudpickle.loads(f.read())
-
-
-def _get_keys(managed_folder):
-    out = []
-    for f in os.listdir(managed_folder):
-        if not '_' in f:
-            continue
-        out.append(tuple(f.split('_')))
-    return sorted(list(set(out)))
-
-
-#def _increase_db_value(db, k, inc, __):
-#    if not k in db.keys():
-#        db[k] = 0
-#    else:
-#        db[k] = db[k] + inc
-
-import warnings
-
-
-def _assert_value(db, k, value, behaviour='warning'):
-    v = _get_value(db, k)
-    if not v == value:
-        errstr = 'db[{}] is {} but expected {}'.format(str(k), str(v),
-                                                        str(value))
-        if behaviour == 'warning':
-            warnings.warn(errstr)
-        elif behaviour == 'error':
-            raise RuntimeError(errstr)
-        else:
-            raise ValueError("behaviour must me 'warning' or 'error'")
-
-
-@dask.delayed
-def _wrapper(db, key_first_item):
-    l = get_lock(os.path.join(db, key_first_item))
-    l.acquire()
-    _assert_value(db, (key_first_item, 'status'),
-                  'not_started',
-                  behaviour='warning')
-    _set_value(db, (key_first_item, 'status'), 'started')
-    l.release()
-    d = _get_value(db, (key_first_item, 'obj'))
-    d.compute(scheduler="synchronous")
-    l.acquire()
-    _assert_value(db, (key_first_item, 'status'),
-                  'started',
-                  behaviour='warning')
-    _set_value(db, (key_first_item, 'status'), 'finished')
-    l.release()
-
-
-class RobustDaskDelayedExecution:
-    '''This class utilizes a managed folder to store delayed objects. It offers methods 
-    to run them exactly once. The return value is not saved. Common usecase: Long runing, 
-    data generating simulations are aborted (timeout on cluster, some error, ...) 
-    and you want to complete the remaining tasks.'''
-
-    def __init__(self, db):
-        self.db = db
-
-    def _check_state(self):
-        pass
-
-    def get_status(self):
-        db = self.db
-        keys = _get_keys(db)
-        status = {k[0]: _get_value(db, k) for k in keys if k[1] == 'status'}
-        return status
-
-    def add_delayed_to_db(self, d):
-        db = self.db
-        keys = _get_keys(db)
-        if len(keys) == 0:
-            key = 0
-        else:
-            key = max({int(k[0]) for k in keys}) + 1
-        key = str(key)
-        _set_value(db, (key, 'status'), 'not_started')
-        _set_value(db, (key, 'obj'), d)
-
-    def reset_status(self, only_started=True):
-        if only_started:
-            status = self.get_status()
-        keys = _get_keys(self.db)
-        for k in keys:
-            if k[1] == 'status':
-                if only_started:
-                    if not status[k[0]] == 'started':
-                        continue
-                _set_value(self.db, k, 'not_started')
-
-    def run_db(self, error_started=True):
-        ''
-        db = self.db
-        keys = _get_keys(db)
-        status = {k[0]: _get_value(db, k) for k in keys if k[1] == 'status'}
-        if 'started' in list(status.values()):
-            if error_started:
-                raise RuntimeError(
-                    "Some of the simulations are already running!")
-            else:
-                warnings.warn("Some of the simulations are already running!")
-        import six  #rieke
-        ds = [
-            _wrapper(db, k)
-            for k, v in six.iteritems(status)
-            if v == 'not_started'
-        ]
+from data_base.distributed_lock import get_lock
+import os
+import warnings
+import dask
+import cloudpickle
+
+
+def _set_value(managed_folder, k, value):
+    k = '_'.join(k)
+    with open(managed_folder.join(k), 'w') as f:
+        f.write(cloudpickle.dumps(value))
+
+
+def _get_value(managed_folder, k):
+    k = '_'.join(k)
+    with open(managed_folder.join(k), 'r') as f:
+        return cloudpickle.loads(f.read())
+
+
+def _get_keys(managed_folder):
+    out = []
+    for f in os.listdir(managed_folder):
+        if not '_' in f:
+            continue
+        out.append(tuple(f.split('_')))
+    return sorted(list(set(out)))
+
+
+#def _increase_db_value(db, k, inc, __):
+#    if not k in db.keys():
+#        db[k] = 0
+#    else:
+#        db[k] = db[k] + inc
+
+import warnings
+
+
+def _assert_value(db, k, value, behaviour='warning'):
+    v = _get_value(db, k)
+    if not v == value:
+        errstr = 'db[{}] is {} but expected {}'.format(str(k), str(v),
+                                                        str(value))
+        if behaviour == 'warning':
+            warnings.warn(errstr)
+        elif behaviour == 'error':
+            raise RuntimeError(errstr)
+        else:
+            raise ValueError("behaviour must me 'warning' or 'error'")
+
+
+@dask.delayed
+def _wrapper(db, key_first_item):
+    l = get_lock(os.path.join(db, key_first_item))
+    l.acquire()
+    _assert_value(db, (key_first_item, 'status'),
+                  'not_started',
+                  behaviour='warning')
+    _set_value(db, (key_first_item, 'status'), 'started')
+    l.release()
+    d = _get_value(db, (key_first_item, 'obj'))
+    d.compute(scheduler="synchronous")
+    l.acquire()
+    _assert_value(db, (key_first_item, 'status'),
+                  'started',
+                  behaviour='warning')
+    _set_value(db, (key_first_item, 'status'), 'finished')
+    l.release()
+
+
+class RobustDaskDelayedExecution:
+    '''This class utilizes a managed folder to store delayed objects. It offers methods 
+    to run them exactly once. The return value is not saved. Common usecase: Long runing, 
+    data generating simulations are aborted (timeout on cluster, some error, ...) 
+    and you want to complete the remaining tasks.'''
+
+    def __init__(self, db):
+        self.db = db
+
+    def _check_state(self):
+        pass
+
+    def get_status(self):
+        db = self.db
+        keys = _get_keys(db)
+        status = {k[0]: _get_value(db, k) for k in keys if k[1] == 'status'}
+        return status
+
+    def add_delayed_to_db(self, d):
+        db = self.db
+        keys = _get_keys(db)
+        if len(keys) == 0:
+            key = 0
+        else:
+            key = max({int(k[0]) for k in keys}) + 1
+        key = str(key)
+        _set_value(db, (key, 'status'), 'not_started')
+        _set_value(db, (key, 'obj'), d)
+
+    def reset_status(self, only_started=True):
+        if only_started:
+            status = self.get_status()
+        keys = _get_keys(self.db)
+        for k in keys:
+            if k[1] == 'status':
+                if only_started:
+                    if not status[k[0]] == 'started':
+                        continue
+                _set_value(self.db, k, 'not_started')
+
+    def run_db(self, error_started=True):
+        ''
+        db = self.db
+        keys = _get_keys(db)
+        status = {k[0]: _get_value(db, k) for k in keys if k[1] == 'status'}
+        if 'started' in list(status.values()):
+            if error_started:
+                raise RuntimeError(
+                    "Some of the simulations are already running!")
+            else:
+                warnings.warn("Some of the simulations are already running!")
+        import six  #rieke
+        ds = [
+            _wrapper(db, k)
+            for k, v in six.iteritems(status)
+            if v == 'not_started'
+        ]
         return ds