--- conflicted
+++ resolved
@@ -1,125 +1,121 @@
-import numpy as np
-<<<<<<< HEAD
-from isf_data_base.utils import convertible_to_int
-=======
-from data_base.utils import convertible_to_int
->>>>>>> 334cf0e2
-from collections import defaultdict
-
-
-def roll_rows_independently(A, r):
-    '''https://stackoverflow.com/questions/20360675/roll-rows-of-a-matrix-independently%5D'''
-    if not isinstance(A, np.ndarray):
-        raise ValueError()
-    if not isinstance(r, np.ndarray):
-        raise ValueError()
-    rows, column_indices = np.ogrid[:A.shape[0], :A.shape[1]]
-    # Use always a negative shift, so that column_indices are valid.
-    # (could also use module operation)
-    r[r < 0] += A.shape[1]
-    column_indices = column_indices - r[:, np.newaxis]
-    result = A[rows, column_indices]
-    return result
-
-
-#def roll_rows_independently(a, r):
-#    '''https://stackoverflow.com/questions/20360675/roll-rows-of-a-matrix-independently%5D'''
-#    from skimage.util.shape import view_as_windows as viewW
-#
-#    # Concatenate with sliced to cover all rolls
-#    a_ext = np.concatenate((a,a[:,:-1]),axis=1)
-#
-#    # Get sliding windows; use advanced-indexing to select appropriate ones
-#    n = a.shape[1]
-#    return viewW(a_ext,(1,n))[np.arange(len(r)), (n-r)%n,0]
-
-
-class ParseVT:
-
-    def __init__(self, psp, dt=0.025, tStop=300):
-        self.psp = psp
-        self.dt = dt
-        self.tStop = tStop  # tStop: end of simulated voltage traces
-        self.tEnd = psp.tEnd  # tEnd: end of simulation of PSPs
-        self.tStim = psp.tStim
-        self.vt = psp.get_voltage_traces()
-        self.vt_array = None
-        self.vt_array_index = None
-        self._compute_vt_array()
-
-    def _compute_vt_array(self):
-        tEnd = self.tEnd
-        tStop = self.tStop
-        dt = self.dt
-        vt = self.vt
-        psp = self.psp
-        index = []
-        array = []
-        for celltype in sorted(self.vt.keys()):
-            for synapse_id in range(len(vt[celltype][1.][1.][2])):
-                index.append((celltype, synapse_id))
-                t, v = vt[celltype][1.][1.][2][synapse_id], vt[celltype][1.][
-                    1.][3][synapse_id]
-                t, v = np.arange(0, tEnd,
-                                 dt), np.interp(np.arange(0, tEnd, dt), t, v)
-                t_baseline, v_baseline = vt[celltype][1.][1.][0], vt[celltype][
-                    1.][1.][1]
-                t_baseline, v_baseline = np.arange(0, tEnd, dt), np.interp(
-                    np.arange(0, tEnd, dt), t_baseline, v_baseline)
-                cutoff_index = int(np.round(psp.tStim / dt))
-                out = (v - v_baseline)[cutoff_index:]
-                out = np.concatenate(
-                    [out, np.zeros(int(tStop / dt) - len(out))])
-                array.append(out)
-        self.vt_array = np.array(array)
-        self.vt_array_index = {i: lv for lv, i in enumerate(index)}
-
-    def _get_num_index(self, indices):
-        return [self.vt_array_index[i] for i in indices]
-
-    def get_vt_by_synapses(self, indices):
-        indices = self._get_num_index(indices)
-        return self.vt_array[indices, :]
-
-    #def _get_offsets_and_indices_from_sa(self, sa):
-    #    activation_columns = [c for c in sa.columns if I.utils.convertible_to_int(c)]
-    #    synapses = []
-    #    offsets = []
-    #    for lv, (name, data) in enumerate(sa.iterrows()):
-    #        synapse_type = data.synapse_type
-    #        synapse_ID = data.synapse_ID
-    #        for c in activation_columns:
-    #            activation_time = data[c]
-    #            if I.np.isnan(activation_time):
-    #                break
-    #            synapses.append((synapse_type, synapse_ID))
-    #            offsets.append(activation_time)
-    #    offsets = (I.np.array(offsets) / self.dt).astype(int)
-    #    return synapses, offsets
-
-    def _get_offsets_and_indices_from_sa(self, sa):
-        activation_columns = [c for c in sa.columns if convertible_to_int(c)]
-        synapses = []
-        offsets = []
-        dt = self.dt
-        for c in activation_columns:
-            sa_dummy = sa[['synapse_type', 'synapse_ID', c]].dropna()
-            offsets.extend(sa_dummy[c] / dt)
-            synapses.extend(
-                list(zip(sa_dummy.synapse_type, sa_dummy.synapse_ID)))
-        #offsets = (I.np.array(offsets) / dt).astype('i8')
-        return synapses, np.array(offsets).astype(int)
-
-    def parse_sa(self, sa, weights=None):
-        synapses, offsets = self._get_offsets_and_indices_from_sa(sa)
-        array = self.get_vt_by_synapses(synapses)
-        if weights is not None:
-            c = np.array([weights[s] for s in synapses])
-            array = (array.T * c).T
-        extended_array = np.concatenate(
-            [np.zeros(array.shape), array,
-             np.zeros(array.shape)], axis=1)
-        extended_array_rolled = roll_rows_independently(
-            extended_array, offsets)[:, array.shape[1]:array.shape[1] * 2]
-        return np.arange(0, self.tStop,
-                         self.dt), extended_array_rolled.sum(axis=0)
+import numpy as np
+from data_base.utils import convertible_to_int
+from collections import defaultdict
+
+
+def roll_rows_independently(A, r):
+    '''https://stackoverflow.com/questions/20360675/roll-rows-of-a-matrix-independently%5D'''
+    if not isinstance(A, np.ndarray):
+        raise ValueError()
+    if not isinstance(r, np.ndarray):
+        raise ValueError()
+    rows, column_indices = np.ogrid[:A.shape[0], :A.shape[1]]
+    # Use always a negative shift, so that column_indices are valid.
+    # (could also use module operation)
+    r[r < 0] += A.shape[1]
+    column_indices = column_indices - r[:, np.newaxis]
+    result = A[rows, column_indices]
+    return result
+
+
+#def roll_rows_independently(a, r):
+#    '''https://stackoverflow.com/questions/20360675/roll-rows-of-a-matrix-independently%5D'''
+#    from skimage.util.shape import view_as_windows as viewW
+#
+#    # Concatenate with sliced to cover all rolls
+#    a_ext = np.concatenate((a,a[:,:-1]),axis=1)
+#
+#    # Get sliding windows; use advanced-indexing to select appropriate ones
+#    n = a.shape[1]
+#    return viewW(a_ext,(1,n))[np.arange(len(r)), (n-r)%n,0]
+
+
+class ParseVT:
+
+    def __init__(self, psp, dt=0.025, tStop=300):
+        self.psp = psp
+        self.dt = dt
+        self.tStop = tStop  # tStop: end of simulated voltage traces
+        self.tEnd = psp.tEnd  # tEnd: end of simulation of PSPs
+        self.tStim = psp.tStim
+        self.vt = psp.get_voltage_traces()
+        self.vt_array = None
+        self.vt_array_index = None
+        self._compute_vt_array()
+
+    def _compute_vt_array(self):
+        tEnd = self.tEnd
+        tStop = self.tStop
+        dt = self.dt
+        vt = self.vt
+        psp = self.psp
+        index = []
+        array = []
+        for celltype in sorted(self.vt.keys()):
+            for synapse_id in range(len(vt[celltype][1.][1.][2])):
+                index.append((celltype, synapse_id))
+                t, v = vt[celltype][1.][1.][2][synapse_id], vt[celltype][1.][
+                    1.][3][synapse_id]
+                t, v = np.arange(0, tEnd,
+                                 dt), np.interp(np.arange(0, tEnd, dt), t, v)
+                t_baseline, v_baseline = vt[celltype][1.][1.][0], vt[celltype][
+                    1.][1.][1]
+                t_baseline, v_baseline = np.arange(0, tEnd, dt), np.interp(
+                    np.arange(0, tEnd, dt), t_baseline, v_baseline)
+                cutoff_index = int(np.round(psp.tStim / dt))
+                out = (v - v_baseline)[cutoff_index:]
+                out = np.concatenate(
+                    [out, np.zeros(int(tStop / dt) - len(out))])
+                array.append(out)
+        self.vt_array = np.array(array)
+        self.vt_array_index = {i: lv for lv, i in enumerate(index)}
+
+    def _get_num_index(self, indices):
+        return [self.vt_array_index[i] for i in indices]
+
+    def get_vt_by_synapses(self, indices):
+        indices = self._get_num_index(indices)
+        return self.vt_array[indices, :]
+
+    #def _get_offsets_and_indices_from_sa(self, sa):
+    #    activation_columns = [c for c in sa.columns if I.utils.convertible_to_int(c)]
+    #    synapses = []
+    #    offsets = []
+    #    for lv, (name, data) in enumerate(sa.iterrows()):
+    #        synapse_type = data.synapse_type
+    #        synapse_ID = data.synapse_ID
+    #        for c in activation_columns:
+    #            activation_time = data[c]
+    #            if I.np.isnan(activation_time):
+    #                break
+    #            synapses.append((synapse_type, synapse_ID))
+    #            offsets.append(activation_time)
+    #    offsets = (I.np.array(offsets) / self.dt).astype(int)
+    #    return synapses, offsets
+
+    def _get_offsets_and_indices_from_sa(self, sa):
+        activation_columns = [c for c in sa.columns if convertible_to_int(c)]
+        synapses = []
+        offsets = []
+        dt = self.dt
+        for c in activation_columns:
+            sa_dummy = sa[['synapse_type', 'synapse_ID', c]].dropna()
+            offsets.extend(sa_dummy[c] / dt)
+            synapses.extend(
+                list(zip(sa_dummy.synapse_type, sa_dummy.synapse_ID)))
+        #offsets = (I.np.array(offsets) / dt).astype('i8')
+        return synapses, np.array(offsets).astype(int)
+
+    def parse_sa(self, sa, weights=None):
+        synapses, offsets = self._get_offsets_and_indices_from_sa(sa)
+        array = self.get_vt_by_synapses(synapses)
+        if weights is not None:
+            c = np.array([weights[s] for s in synapses])
+            array = (array.T * c).T
+        extended_array = np.concatenate(
+            [np.zeros(array.shape), array,
+             np.zeros(array.shape)], axis=1)
+        extended_array_rolled = roll_rows_independently(
+            extended_array, offsets)[:, array.shape[1]:array.shape[1] * 2]
+        return np.arange(0, self.tStop,
+                         self.dt), extended_array_rolled.sum(axis=0)