--- conflicted
+++ resolved
@@ -61,8 +61,7 @@
     return vss
 
 
-<<<<<<< HEAD
-def compute_mean_psp_amplitude(vTraces, tStim, dt):
+def compute_mean_psp_amplitude(vTraces, tStim, dt, width=35.0, t_delay=15.0):
     """Compute the mean amplitude of all PSPs across multiple voltage traces.
     
     The post-synaptic potential (PSP) amplitude is the maximum membrane voltage deflection
@@ -77,24 +76,18 @@
     Returns:
         tuple: A tuple containing the delay and the mean amplitude of the PSPs.    
     """
-    width = 35.0
-    t_delay = 15.0
     amplitudes = []
     for trace in vTraces:
         # +0.5 is simply for rounding up
-=======
-def compute_mean_psp_amplitude(vTraces, tStim, dt, width=35.0, t_delay=15.0):
-    amplitudes = []
-    for trace in vTraces:
->>>>>>> fb064b4b
         begin = int((tStim + t_delay) / dt + 0.5)
         end = int((tStim + t_delay + width) / dt + 0.5)
         amplitudes.append(np.max(trace[begin:end]))
     return [t_delay], [np.mean(amplitudes)]
 
 
-<<<<<<< HEAD
-def compute_vm_std_windows(vStd, tStim, dt):
+def compute_vm_std_windows(vStd, tStim, dt, width=35.0, window_start_times=None):
+    if window_start_times is None:
+        window_start_times = [-50.0, 15.0]
     """Compute the standard deviation of the voltage during different time windows.
     
     Time windows are defined as :math:`[-50.0, 15.0] \, ms` and :math:`[15.0, 50.0] \, ms`.
@@ -107,13 +100,6 @@
     Returns:
         tuple: A tuple containing the time windows and the average standard deviations.
     """
-    width = 35.0
-    windows = [-50.0, 15.0]
-=======
-def compute_vm_std_windows(vStd, tStim, dt, width=35.0, window_start_times=None):
-    if window_start_times is None:
-        window_start_times = [-50.0, 15.0]
->>>>>>> fb064b4b
     avgStds = []
     for t in window_start_times:
         begin = int((tStim + t) / dt + 0.5)
