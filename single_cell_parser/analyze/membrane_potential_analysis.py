'''
Created on Nov 3, 2012

@author: regger
'''

import numpy as np
<<<<<<< HEAD
from isf_data_base.dbopen import dbopen
=======
from data_base.dbopen import dbopen
>>>>>>> 334cf0e2


def vm_mean(vVec, tVec, tStim, dtStim):
    '''
    computes mean subthreshold voltage from
    voltage trace during stimulation time window
    [tStim, tStim+dtStim]
    '''
    t = np.array(tVec)
    v = np.array(vVec)
    tEnd = tStim + dtStim
    iBegin, iEnd = 0, 0
    for i in range(1, len(t)):
        if t[i - 1] < tStim and t[i] >= tStim:
            iBegin = i
        if t[i - 1] < tEnd and t[i] >= tEnd:
            iEnd = i
    v_ = v[iBegin:iEnd]
    vss = np.mean(v_)
    return vss


def vm_std(vVec, tVec, tStim, dtStim):
    '''
    computes standard deviation of subthreshold voltage from
    voltage trace during stimulation time window
    [tStim, tStim+dtStim]
    '''
    t = np.array(tVec)
    v = np.array(vVec)
    tEnd = tStim + dtStim
    iBegin, iEnd = 0, 0
    for i in range(1, len(t)):
        if t[i - 1] < tStim and t[i] >= tStim:
            iBegin = i
        if t[i - 1] < tEnd and t[i] >= tEnd:
            iEnd = i
    v_ = v[iBegin:iEnd]
    vss = np.std(v_)
    return vss


def compute_mean_psp_amplitude(vTraces, tStim, dt):
    width = 35.0
    t = 15.0
    amplitudes = []
    for trace in vTraces:
        begin = int((tStim + t) / dt + 0.5)
        end = int((tStim + t + width) / dt + 0.5)
        amplitudes.append(np.max(trace[begin:end]))
    return [t], [np.mean(amplitudes)]


def compute_vm_std_windows(vStd, tStim, dt):
    width = 35.0
    windows = [-50.0, 15.0]
    avgStds = []
    for t in windows:
        begin = int((tStim + t) / dt + 0.5)
        end = int((tStim + t + width) / dt + 0.5)
        avgStds.append(np.mean(vStd[begin:end]))
    return np.array(windows), np.array(avgStds)


def compute_vm_histogram(vTraces):
    bins = np.array([-80.0 + i * 2.0 for i in range(21)])
    vPoints = vTraces.flatten()
    hist, bin_edges = np.histogram(vPoints, bins=bins)
    norm = np.max(hist)
    hist = 1.0 / norm * hist
    return hist, bins


def compute_uPSP_amplitude(t, v, tSyn, isEPSP=True):
    '''
    simple method for determining amplitude of
    unitary PSP starting at time tSyn:
    Determine baseline as median Vm during 10ms
    preceding the PSP
    In case of IPSPs set isEPSP=False
    '''
    if len(t) != len(v):
        errstr = 'Time vector and membrane potential vector do not match'
        raise RuntimeError(errstr)
    beginBin = 0
    endBin = 0
    while t[endBin] < tSyn:
        endBin += 1
    while t[beginBin] < tSyn - 10.0:
        beginBin += 1
    endBin -= 1
    beginBin -= 1
    if beginBin < 0:
        beginBin = 0
    baseline = np.median(v[beginBin:endBin])
    if isEPSP:
        return np.max(v[endBin:]) - baseline
    else:
        return np.min(v[endBin:]) - baseline


def simple_spike_detection(t,
                           v,
                           tBegin=None,
                           tEnd=None,
                           threshold=0.0,
                           mode='regular'):
    '''
    Simple spike detection method. Identify
    spike times within optional window [tBegin, tEnd]
    by determining threshold crossing times from below
    supported modes:
    regular: absolute threshold crossing
    differential: threshold crossing of dv/dt
    '''
    if len(t) != len(v):
        errstr = 'Dimensions of time vector and membrane potential vector not matching'
        raise RuntimeError(errstr)

    tSpike = []
    beginIndex = 1
    endIndex = len(t)
    if tBegin is not None:
        for i in range(1, len(t)):
            if t[i - 1] < tBegin and t[i] >= tBegin:
                beginIndex = i
                break
    if tEnd is not None:
        for i in range(1, len(t)):
            if t[i - 1] < tEnd and t[i] >= tEnd:
                endIndex = i
                break

    if mode == 'regular':
        for i in range(beginIndex, endIndex):
            if v[i - 1] < threshold and v[i] >= threshold:
                tSpike.append(t[i])

    if mode == 'slope':
        dvdt = np.diff(v) / np.diff(t)
        for i in range(beginIndex, endIndex):
            if dvdt[i - 1] < threshold and dvdt[i] >= threshold:
                tSpike.append(t[i])

    return tSpike


def PSTH_from_spike_times(spikeTimeVectors,
                          binSize=1.0,
                          tBegin=None,
                          tEnd=None,
                          aligned=True):
    '''
    Calculate PSTH from vectors of spike times
    with optional bin size and time window [tBegin, tEnd].
    If aligned=True, then the bins are aligned to
    integer multiples of the bin size.
    '''
    norm = len(spikeTimeVectors)
    allSpikeTimes = []
    for spikeTimeVec in spikeTimeVectors:
        for spikeTime in spikeTimeVec:
            allSpikeTimes.append(spikeTime)

    if tBegin is None:
        tBegin = np.min(allSpikeTimes)
    if tEnd is None:
        tEnd = np.max(allSpikeTimes)
    if aligned:
        if tBegin >= 0:
            tBegin = int(tBegin / binSize) * binSize
        else:
            tBegin = int(tBegin / binSize - 1.0) * binSize
        tEnd = (int(tEnd / binSize) + 1.0) * binSize


#    print 'binSize = %.2f' % binSize
#    print 'tBegin = %.2f' % tBegin
#    print 'tEnd = %.2f' % tEnd

    bins = np.arange(tBegin, tEnd, binSize)
    hist, bins = np.histogram(allSpikeTimes, bins)
    if norm:
        hist = 1.0 / norm * hist

    return hist, bins


class RecordingSiteManager(object):
    '''
    simple class providing methods to handle recording
    sites defined by Amira LandmarkSet
    '''
    recordingSites = None
    cell = None

    def __init__(self, landmarkFilename, cell):
        landmarks = self._read_landmark_file(landmarkFilename)
        self.cell = cell
        self.recordingSites = []
        for i in range(len(landmarks)):
            landmark = np.array(landmarks[i])
            newRecSite = self.set_up_recording_site(landmark, i,
                                                    landmarkFilename)
            self.recordingSites.append(newRecSite)

    def set_up_recording_site(self, location, ID, filename):
        '''
        determine section/segment on cell corresponding
        to recording site location and create new
        RecordingSite
        '''
        # inaccurate version
        #        minDist = 1e9
        #        minSecID = None
        #        minSegID = None
        #        for i in range(len(self.cell.sections)):
        #            sec = self.cell.sections[i]
        #            for j in range(len(sec.segPts)):
        #                pt = sec.segPts[j]
        #                dist = np.sqrt(np.dot(pt-location, pt-location))
        #                if(dist < minDist):
        #                    minDist = dist
        #                    minSecID = i
        #                    minSegID = j
        #
        #        sec = self.cell.sections[minSecID]
        #        somaDist = self.cell.distance_to_soma(sec, sec.relPts[minSegID])
        #        splitName = filename.split('/')[-1]
        #        tmpIndex = splitName.find('.landmarkAscii')
        #        label = splitName[:tmpIndex] + '_ID_%03d_sec_%03d_seg_%03d_somaDist_%.1f' % (ID, minSecID, minSegID, somaDist)
        #        newRecSite = RecordingSite(minSecID, minSegID, label)
        #        return newRecSite

        # precise version
        minDist = 1e9
        minSecID = None
        minSegID = None
        minx = None
        minSegx = None
        for i in range(len(self.cell.sections)):
            sec = self.cell.sections[i]
            for j in range(len(sec.pts)):
                pt = sec.pts[j]
                ptx = sec.relPts[j]
                dist = np.sqrt(np.dot(pt - location, pt - location))
                if (dist < minDist):
                    minDist = dist
                    minSecID = i
                    minx = ptx
        mindx = 1.0e9
        for i in range(len(self.cell.sections[minSecID].segx)):
            x = self.cell.sections[minSecID].segx[i]
            dx = abs(x - minx)
            if dx < mindx:
                mindx = dx
                minSegx = x
                minSegID = i

        sec = self.cell.sections[minSecID]
        somaDist = self.cell.distance_to_soma(sec, minSegx)
        splitName = filename.split('/')[-1]
        tmpIndex = splitName.find('.landmarkAscii')
        label = splitName[:
                          tmpIndex] + '_ID_%03d_sec_%03d_seg_%03d_x_%.3f_somaDist_%.1f' % (
                              ID, minSecID, minSegID, minSegx, somaDist)
        newRecSite = RecordingSite(minSecID, minSegID, label)
        return newRecSite

    def update_recordings(self):
        '''
        copy recorded voltages at recording sites
        '''
        for recordingSite in self.recordingSites:
            secID = recordingSite.secID
            segID = recordingSite.segID
            vTrace = np.array(self.cell.sections[secID].recVList[segID])
            recordingSite.vRecordings.append(vTrace)

    def _read_landmark_file(self, landmarkFilename):
        '''
        returns list of (x,y,z) points
        '''
        if not landmarkFilename.endswith('.landmarkAscii'):
            errstr = 'Wrong input format: has to be landmarkAscii format. Path: {p}'.format(
                p=landmarkFilename)
            raise RuntimeError(errstr)

        landmarks = []
        with dbopen(landmarkFilename, 'r') as landmarkFile:
            readPoints = False
            for line in landmarkFile:
                stripLine = line.strip()
                if not stripLine:
                    continue
                if stripLine[:2] == '@1':
                    readPoints = True
                    continue
                if readPoints:
                    splitLine = stripLine.split()
                    x = float(splitLine[0])
                    y = float(splitLine[1])
                    z = float(splitLine[2])
                    landmarks.append((x, y, z))

        return landmarks


class RecordingSite(object):
    '''
    light-weight container holding information
    about recording site:
    section and segment ID of attached cell,
    identifier label, and list of recorded voltage vectors
    '''
    secID = None
    segID = None
    label = None
    vRecordings = None

    def __init__(self, secID, segID, label):
        self.secID = secID
        self.segID = segID
        self.label = label
        self.vRecordings = []


class SpikeInit:
    '''
    Provides methods for analysis of spike initiation
    in in vivo/ in vitro simulations. Can be used to
    obtain features of spike shape, adaptation etc...
    '''

    def __init__(self):
        #        TODO: implement
        pass

    @staticmethod
    def vm_steady_state(cell, tVec, tStim, dtStim):
        '''
        computes "steady-state" subthreshold voltage from
        voltage trace during stimulation time window
        [tStim, tStim+dtStim]
        this can be used to define voltage spike threshold
        at current intensities just below AP initiation
        '''
        t = np.array(tVec)
        v = np.array(cell.soma.recVList[0])
        tEnd = tStim + dtStim
        iBegin, iEnd = 0, 0
        for i in range(1, len(t)):
            if t[i - 1] < tStim and t[i] >= tStim:
                iBegin = i
            if t[i - 1] < tEnd and t[i] >= tEnd:
                iEnd = i
        v_ = v[iBegin:iEnd]
        #        steady-state can only be determined for constant
        #        current injection, not for synaptic input;
        #        therefore, use median of this trace as approximation
        vss = np.median(v_)
        return vss

    @staticmethod
    def analyze_single_spike(cell, tVec, thresh):
        '''
        for comparison with in vitro spike shape:
        compute spike height, FWHM (duration), AHP
        '''
        t = np.array(tVec)
        v = np.array(cell.soma.recVList[0])
        vMax = np.max(v)
        height = vMax - thresh
        halfMax = vMax - 0.5 * height
        tBegin, tEnd = 0.0, 0.0
        iEnd = 0
        for i in range(1, len(t)):
            if v[i - 1] < halfMax and v[i] >= halfMax:
                tBegin = t[i]
            if v[i - 1] >= halfMax and v[i] < halfMax:
                tEnd = t[i]
                iEnd = i
        width = tEnd - tBegin
        vMin = np.min(v[iEnd:])
        ahp = thresh - vMin
        return height, width, ahp

    @staticmethod
    def analyze_spike_train():
        pass<|MERGE_RESOLUTION|>--- conflicted
+++ resolved
@@ -5,11 +5,7 @@
 '''
 
 import numpy as np
-<<<<<<< HEAD
-from isf_data_base.dbopen import dbopen
-=======
 from data_base.dbopen import dbopen
->>>>>>> 334cf0e2
 
 
 def vm_mean(vVec, tVec, tStim, dtStim):
