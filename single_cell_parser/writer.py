--- conflicted
+++ resolved
@@ -1,8 +1,4 @@
-<<<<<<< HEAD
-from isf_data_base.dbopen import dbopen
-=======
 from data_base.dbopen import dbopen
->>>>>>> 334cf0e2
 import os
 '''
 Created on Mar 8, 2012
