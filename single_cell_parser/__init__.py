--- conflicted
+++ resolved
@@ -40,22 +40,14 @@
 from sumatra.parameters import NTParameterSet
 import numpy as np
 import warnings
-<<<<<<< HEAD
-from isf_data_base.dbopen import dbopen
-=======
 from data_base.dbopen import dbopen
->>>>>>> 334cf0e2
 
 
 #------------------------------------------------------------------------------
 # commonly used functions required for running single neuron simulations
 #------------------------------------------------------------------------------
 def build_parameters(filename, fast_but_security_risk=True):
-<<<<<<< HEAD
-    from isf_data_base.dbopen import resolve_db_path
-=======
     from data_base.dbopen import resolve_db_path
->>>>>>> 334cf0e2
     filename = resolve_db_path(filename)
 
     if fast_but_security_risk:
