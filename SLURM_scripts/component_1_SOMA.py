
# coding: utf-8

# In[1]:

import fasteners
import os
import shutil
import sys
import yaml
import socket
import time
# In[2]:

<<<<<<< HEAD
MANAGEMENT_DIR = sys.argv[1]
print('using management dir {}'.format(MANAGEMENT_DIR))
=======
management_dir = sys.argv[1]
print('using management dir {}').format(management_dir)
>>>>>>> 0b775926

# In[3]:

#if os.path.exists(management_dir):
#    shutil.rmtree(management_dir)
if not os.path.exists(MANAGEMENT_DIR):
    try:    
        os.makedirs(MANAGEMENT_DIR)
    except OSError: # if another process was faster creating it
        pass

# In[21]:

#################################
# methods for coordinating jobs
#################################

from contextlib import contextmanager
@contextmanager
def Lock():
    # Code to acquire resource, e.g.:
    lock  = fasteners.InterProcessLock(os.path.join(MANAGEMENT_DIR, 'lock'))    
    lock.acquire()
    try:
        yield lock
    finally:
        lock.release()

def get_process_number():
    with Lock() as lock:
        p = lock.path  # this is a regular string in Python 2
        if type(p) == bytes:  # Python 3 returns a byte string as lock.path
            p = p.decode("utf-8")
        p += '_sync'
        if not os.path.exists(p):
            with open(p, 'w') as f:
                pass
        with open(p, 'r') as f:
            x = f.read()
            if x == '':
                x = 0
            else:
                x = int(x)
        with open(p, 'w') as f:
            f.write(str(x + 1))
<<<<<<< HEAD
        print('I am process number {}'.format(x))
=======
        print('I am process number {}').format(x)
>>>>>>> 0b775926
    return x

def reset_process_number():
    with Lock() as lock:
        p = lock.path  # this is a regular string in Python 2
        if type(p) == bytes:  # Python 3 returns a byte string as lock.path
            p = p.decode("utf-8")
        p += '_sync'
        with open(p, 'w') as f:
            f.write('')

process_number = get_process_number()


# In[5]:

#################################################
# setting up locking server
#################################################
def get_locking_file_path():
    return os.path.join(MANAGEMENT_DIR, 'locking_server')

def setup_locking_server():
    print('-'*50)
    print('setting up locking server')
    #command = 'redis-server --save "" --appendonly no --port 8885 --protected-mode no &'    
    #print command
    #os.system(command)
    #config = [dict(type = 'redis', config = dict(host = socket.gethostname(), port = 8885, socket_timeout = 1))]
    config = [{'config': {'hosts': 'somalogin02-hs:33333'}, 'type': 'zookeeper'}]
    # config = [{'type': 'file'}]  # uncomment this line if zookeeper is not running (i.e., you receive an error similar to 'No handlers could be found for logger "kazoo.client"')
    with open(get_locking_file_path(), 'w') as f:
        f.write(yaml.dump(config))
    setup_locking_config()
    print('-'*50)

def setup_locking_config():
    print('-'*50)
    print('updating locking configuration to use new server')
    while not os.path.exists(get_locking_file_path()):
        time.sleep(1)
    os.environ['ISF_DISTRIBUTED_LOCK_CONFIG'] = get_locking_file_path() 
    check_locking_config()
    print('-'*50)

def check_locking_config():
    import model_data_base.distributed_lock
    print('locking configuration')
    print(model_data_base.distributed_lock.server)
    print(model_data_base.distributed_lock.client)
    #assert(model_data_base.distributed_lock.server['type'] == 'redis')
    #import socket
    #socket.gethostname()

    #config = [dict(type = 'redis', config = dict(host = socket.gethostname(), port = 8885, socket_timeout = 1))]

    #print 'old locking configuration'
    #print model_data_base.distributed_lock.server
    #print model_data_base.distributed_lock.client

    #import time
    #while True:
    #    try:
    #        model_data_base.distributed_lock.update_config(config)
    #        break
    #    except RuntimeError:
    #        print 'could not connect, retrying in 1 sec'
    #        time.sleep(1) 

    #print 'updated locking configuration'
    #print model_data_base.distributed_lock.server
    #print model_data_base.distributed_lock.client


# In[6]:

#################################################
# setting up dask-scheduler
#################################################
def _get_sfile(management_dir):
    return os.path.join(management_dir, 'scheduler.json'), os.path.join(management_dir, 'scheduler3.json')

def setup_dask_scheduler(management_dir):
    print('-'*50)
    print('setting up dask-scheduler')
    sfile, sfile3 = _get_sfile(management_dir)
    command = 'dask-scheduler --scheduler-file={} --port=28786 --bokeh-port=28787 --interface=ib0 &'
    command = command.format(sfile)
    print(command)
    os.system(command)
    command = '''bash -ci "source ~/.bashrc; source_3; dask-scheduler --scheduler-file={} --port=38786 --interface=ib0 --dashboard-address=:38787" &'''
    command = command.format(sfile3)
    print(command)
    os.system(command)
    print('-'*50)

# In[7]:

#################################################
# setting up dask-worker
#################################################
def setup_dask_workers(management_dir):
    print('-'*50)
    print('setting up dask-workers')
    n_cpus = os.environ['SLURM_CPUS_PER_TASK']
    sfile, sfile3 = _get_sfile(management_dir)
    command = 'dask-worker --nthreads 1  --nprocs {nprocs} --scheduler-file={sfile} --memory-limit=100e9 --local-directory $JOB_TMPDIR &'.format(nprocs = n_cpus, sfile = sfile)
    print(command)
    os.system(command)
    command = '''bash -ci "source ~/.bashrc; source_3; dask-worker --nthreads 1  --nprocs {nprocs} --scheduler-file={sfile} --local-directory $JOB_TMPDIR --memory-limit=100e9" &'''
    command = command.format(nprocs = n_cpus, sfile = sfile3)
    print(command)
    os.system(command)
    print('-'*50)

##############################################
# setting up jupyter-notebook
#############################################
def setup_jupyter_notebook():
    print('-'*50)
    print('setting up jupyter notebook')
    check_locking_config() 
    command = "cd notebooks; jupyter-notebook --ip='*' --no-browser --port=11112 &"
    print(command)
    os.system(command)    
    print('-'*50)
    #command = "conda activate /axon/scratch/abast/anaconda3/; jupyter-lab --ip='*' --no-browser --port=11113 &"
    #command = 'screen -S jupyterlab -dm bash -c "source ~/.bashrc; source_3; ' +     '''jupyter-lab --ip='*' --no-browser --port=11113"'''
    #command = '''bash -c "source ~/.bashrc; source_3; jupyter-lab --ip='*' --no-browser --port=11113" &'''
    #command = '''(source ~/.bashrc; source_3; jupyter-lab --ip='*' --no-browser --port=11113) &'''
    command = '''bash -ci "source ~/.bashrc; source_3; jupyter-lab --ip='*' --no-browser --port=11113" &'''
    #command = "/axon/scratch/abast/anaconda3/bin/jupyter-lab --ip='*' --no-browser --port=11113"
    os.system(command)
# In[8]:

if process_number == 0:
    setup_locking_server()
    setup_dask_scheduler(MANAGEMENT_DIR)
    # setup_jupyter_notebook()
setup_locking_config()
setup_dask_workers(MANAGEMENT_DIR)
if process_number == 0:
    setup_jupyter_notebook()
time.sleep(60*60*24*365)<|MERGE_RESOLUTION|>--- conflicted
+++ resolved
@@ -12,13 +12,8 @@
 import time
 # In[2]:
 
-<<<<<<< HEAD
 MANAGEMENT_DIR = sys.argv[1]
 print('using management dir {}'.format(MANAGEMENT_DIR))
-=======
-management_dir = sys.argv[1]
-print('using management dir {}').format(management_dir)
->>>>>>> 0b775926
 
 # In[3]:
 
@@ -64,11 +59,7 @@
                 x = int(x)
         with open(p, 'w') as f:
             f.write(str(x + 1))
-<<<<<<< HEAD
-        print('I am process number {}'.format(x))
-=======
         print('I am process number {}').format(x)
->>>>>>> 0b775926
     return x
 
 def reset_process_number():
