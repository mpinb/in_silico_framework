import six
import distributed
import os


def get_user_port_numbers():
    """Read the port numbers defined in config/user_settings.ini

    Returns:
        dict: port numbers as values, names as keys
    """
    import configparser
    # user-defined port numbers
    __parent_dir__ = os.path.realpath(os.path.dirname(__file__))
    config = configparser.ConfigParser()
    config.read(os.path.join(__parent_dir__, "config", "user_settings.ini"))
    ports = config['PORT_NUMBERS']
    return ports


<<<<<<< HEAD
=======
def get_client():
    """Gets the distributed.client object if dask has been setup.
    Assumes the dask client is succesfully running on the port numbers defined in config/user_settings.ini
    This assumption can be False is:
    - The ports were already in use, and Dask jumped to the next available port number.
    - The dask client was not set up at all, for whatever reason (e.g. connectivity problems)

    Returns:
        Client: the client object
    """
    ports = get_user_port_numbers()
    if six.PY2:
        client_port = ports['dask_client_2']
    else:
        client_port = ports['dask_client_3']

    from socket import gethostbyname, gethostname
    hostname = gethostname()
    ip = gethostbyname(hostname)
    if 'soma' in hostname:  # [somalogin0*, somagpu*, somacpu*]
        #we're on the soma cluster and have infiniband
        ip_infiniband = ip.replace('100', '102')  # a bit hackish, but it works
        client = distributed.Client(ip_infiniband + ':' + client_port)
    else:
        client = distributed.Client(ip + ':' + client_port)
    return client

>>>>>>> c1ccc68e
def tear_down_cluster(client):
    import os
    def get_jobid():
        return os.environ['SLURM_JOBID']
    str_ = 'scancel '
    for jid in set(client.run(get_jobid).values()):
        str_ += jid + ' '
    print(str_)<|MERGE_RESOLUTION|>--- conflicted
+++ resolved
@@ -18,36 +18,6 @@
     return ports
 
 
-<<<<<<< HEAD
-=======
-def get_client():
-    """Gets the distributed.client object if dask has been setup.
-    Assumes the dask client is succesfully running on the port numbers defined in config/user_settings.ini
-    This assumption can be False is:
-    - The ports were already in use, and Dask jumped to the next available port number.
-    - The dask client was not set up at all, for whatever reason (e.g. connectivity problems)
-
-    Returns:
-        Client: the client object
-    """
-    ports = get_user_port_numbers()
-    if six.PY2:
-        client_port = ports['dask_client_2']
-    else:
-        client_port = ports['dask_client_3']
-
-    from socket import gethostbyname, gethostname
-    hostname = gethostname()
-    ip = gethostbyname(hostname)
-    if 'soma' in hostname:  # [somalogin0*, somagpu*, somacpu*]
-        #we're on the soma cluster and have infiniband
-        ip_infiniband = ip.replace('100', '102')  # a bit hackish, but it works
-        client = distributed.Client(ip_infiniband + ':' + client_port)
-    else:
-        client = distributed.Client(ip + ':' + client_port)
-    return client
-
->>>>>>> c1ccc68e
 def tear_down_cluster(client):
     import os
     def get_jobid():
