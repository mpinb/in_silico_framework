import numpy as np
<<<<<<< HEAD
import pytest, sys, signal, time, six
=======
import pytest, six, tempfile, shutil, os, sys
import signal
import time
>>>>>>> 9dc951f5
from multiprocessing import Process
from data_base.IO.LoaderDumper.shared_numpy_store import *

if sys.platform.startswith('darwin'):
    pytest.skip("Shared numpy stores are not (yet) implemented on OSX", allow_module_level=True)

class TemporaryDirectory:  # just for testing

    def __init__(self, suffix="", prefix="tmp", dir=None):
        self.suffix = suffix
        self.prefix = prefix
        self.dir = dir

    def __enter__(self):
        self.name = tempfile.mkdtemp(
            suffix=self.suffix,
            prefix=self.prefix,
            dir=self.dir)
        self.shm_fname = tempfile.mktemp(
            suffix=self.suffix,
            prefix=self.prefix,
            dir='/dev/shm/')[8:]
        print(1, self.shm_fname)
        os.environ['JOB_SHMTMPDIR'] = '/dev/shm'  # Ubuntu does not support shm with subfolders

        return self  # .name

    def __exit__(self, exc_type, exc_value, traceback):
        shutil.rmtree(self.name)
        if os.path.exists(os.path.join('/dev/shm', self.shm_fname)):
            os.remove(os.path.join('/dev/shm', self.shm_fname))
        del os.environ['JOB_SHMTMPDIR']


def interruptible_task():
    import time
    print("Starting interruptible task...")
    for i in range(5):
        print("Interruptible task progress: {}/5".format(i + 1))
        time.sleep(1 / 5)
    print("Interruptible task completed.")


def uninterruptible_task():
    import time
    with Uninterruptible():
        print("Starting uninterruptible task...")
        for i in range(5):
            print("Uninterruptible task progress: {}/5".format(i + 1))
            time.sleep(1 / 5)
        print("Uninterruptible task completed.")


@pytest.mark.skipif(
    six.PY2,
    reason=
    "Unavailable on Py2. The multiprocessing module got `shared_memory` in Python 3.8"
)
@pytest.mark.skipif(sys.platform.startswith("darwin"), reason="Shared memory is not available on OSX")
def test_shared_array_functions():
    with TemporaryDirectory() as tempdir:  # needed to set up JOB_SHMTMPDIR
        arr = np.array([1, 2, 3])
        buffer, shared_array = shared_array_from_numpy(
            arr,
            name=tempdir.shm_fname)
        shm, shared_arr_from_name = shared_array_from_shared_mem_name(
            buffer.name, 
            dtype=arr.dtype, 
            shape=arr.shape)
        assert np.array_equal(arr, shared_arr_from_name)
        shm.close()
        shm.unlink()


@pytest.mark.skipif(
    six.PY2,
    reason=
    "Unavailable on Py2. The multiprocessing module got `shared_memory` in Python 3.8"
)
@pytest.mark.skipif(sys.platform.startswith("darwin"), reason="Shared memory is not available on OSX")
def test_SharedNumpyStore():
    arr = np.array([1, 2, 3])
    with TemporaryDirectory() as tempdir:
        nps = SharedNumpyStore(tempdir.name)
        nps.save(arr, 'testarray')
        shared_array = nps.load('testarray', allow_create_shm=True)
        assert np.array_equal(arr, shared_array)
        nps.close()


@pytest.mark.skipif(
    six.PY2,
    reason=
    "Unavailable on Py2. The multiprocessing module got `shared_memory` in Python 3.8"
)
@pytest.mark.skipif(sys.platform.startswith("darwin"), reason="Shared memory is not available on OSX")
def test_append_save():
    arr1 = np.array([[1, 2, 3], [4, 5, 6]])
    arr2 = np.array([[7, 8, 9], [10, 11, 12]])
    combined_arr = np.concatenate((arr1, arr2), axis=0)

    with TemporaryDirectory() as tempdir:
        nps = SharedNumpyStore(tempdir.name)

        nps.save(arr1, 'testarray')
        nps.append_save(arr2, 'testarray')

        shared_array = nps.load('testarray', allow_create_shm=True)

        print("Expected combined array:")
        print(combined_arr)

        print("Loaded array from store:")
        print(shared_array)

        assert np.array_equal(combined_arr, shared_array)
        nps.close()


@pytest.mark.skipif(
    six.PY2,
    reason=
    "Unavailable on Py2. The multiprocessing module got `shared_memory` in Python 3.8"
)
@pytest.mark.skipif(sys.platform.startswith("darwin"), reason="Shared memory is not available on OSX")
def test_append_save_no_flush_leaves_array_unchanged():
    arr1 = np.array([[1, 2, 3], [4, 5, 6]])
    arr2 = np.array([[7, 8, 9], [10, 11, 12]])
    combined_arr = np.concatenate((arr1, arr2), axis=0)

    with TemporaryDirectory() as tempdir:
        nps = SharedNumpyStore(tempdir.name)

        nps.save(arr1, 'testarray')
        nps.append_save(arr2, 'testarray', autoflush=False)

        shared_array = nps.load('testarray', allow_create_shm=True)

        print("Expected combined array:")
        print(combined_arr)

        print("Loaded array from store:")
        print(shared_array)

        assert np.array_equal(arr1, shared_array)
        nps.close()


@pytest.mark.skipif(
    six.PY2,
    reason=
    "Unavailable on Py2. The multiprocessing module got `shared_memory` in Python 3.8"
)
@pytest.mark.skipif(sys.platform.startswith("darwin"), reason="Shared memory is not available on OSX")
def test_robustness():
    arr1 = np.array([[1, 2, 3], [4, 5, 6]])
    arr2 = np.array([[7, 8, 9], [10, 11, 12]])
    combined_arr = np.vstack((arr1, arr2))

    with TemporaryDirectory() as tempdir:
        nps = SharedNumpyStore(tempdir.name)

        # Save and append arrays
        nps.save(arr1, 'testarray')

        # Append 10 random bytes at the end of the file
        fname, shape, dtype = nps._get_metadata_from_fname(
            nps._files['testarray'])
        file_path = os.path.join(tempdir.name, fname)
        print(file_path)
        with open(file_path, 'ab') as f:
            f.write(os.urandom(10))

        # write another array
        nps.append_save(arr2, 'testarray')

        # Append 10 random bytes at the end of the file
        fname, shape, dtype = nps._get_metadata_from_fname(
            nps._files['testarray'])
        file_path = os.path.join(tempdir.name, fname)
        print(file_path)
        with open(file_path, 'ab') as f:
            f.write(os.urandom(10))

        # Load the array and check if it still works correctly
        shared_array = nps.load('testarray', allow_create_shm=True)
        assert np.array_equal(combined_arr, shared_array)

        nps.close()


@pytest.mark.skipif(
    six.PY2,
    reason=
    "Unavailable on Py2. Uninterruptable processes are interruptable in Py2.")
@pytest.mark.skipif(sys.platform.startswith("darwin"), reason="Shared memory is not available on OSX")
def test_uninterruptible():
    print("Running interruptible task in a separate process.")
    t0 = time.time()
    interruptible_process = Process(target=interruptible_task)
    interruptible_process.start()
    print("Sending SIGTERM to interruptible task.")
    time.sleep(2 / 5)
    os.kill(interruptible_process.pid, signal.SIGTERM)
    interruptible_process.join()
    t_i = time.time() - t0
    print('interuptible process was running for', t_i, 'seconds')

    print("Running uninterruptible task in a separate process.")
    t0 = time.time()
    uninterruptible_process = Process(target=uninterruptible_task)
    uninterruptible_process.start()
    time.sleep(2 / 5)
    print("Sending SIGTERM to uninterruptible task.")
    os.kill(uninterruptible_process.pid, signal.SIGTERM)
    uninterruptible_process.join()
    t_ni = time.time() - t0
    print('uninteruptible process was running for', time.time() - t0, 'seconds')

    assert t_i > 2 / 5
    assert t_i < 5 / 5
    assert t_ni > 5 / 5


#test_SharedNumpyStore()
#test_shared_array_functions()<|MERGE_RESOLUTION|>--- conflicted
+++ resolved
@@ -1,11 +1,5 @@
 import numpy as np
-<<<<<<< HEAD
 import pytest, sys, signal, time, six
-=======
-import pytest, six, tempfile, shutil, os, sys
-import signal
-import time
->>>>>>> 9dc951f5
 from multiprocessing import Process
 from data_base.IO.LoaderDumper.shared_numpy_store import *
 
