--- conflicted
+++ resolved
@@ -37,12 +37,7 @@
     df['particle_id'] = particle_id
     return df
 
-<<<<<<< HEAD
-
-def read_all(basedir, n_particles=1000):
-=======
 def read_all(basedir, n_particles_start = 0, n_particles_end = 1000):
->>>>>>> 0371ad9d
     fun = I.dask.delayed(read_pickle)
     ds = [fun(basedir, i) for i in range(n_particles_start, n_particles_end)]
     return ds
