import Interface as I
import numpy as np
from biophysics_fitting.simulator import run_fun
from biophysics_fitting.parameters import set_fixed_params, param_to_kwargs
from biophysics_fitting.setup_stim import setup_soma_step
from biophysics_fitting.utils import tVec, vmSoma, vmApical, vmMax
from biophysics_fitting.hay_complete_default_setup import interpolate_vt
from biophysics_fitting import utils
from functools import partial
from neuron import h
from project_specific_ipynb_code.new_biophysical_constraints.crit_freq import setup_soma_step_with_current

######################################################
# Simulator which runs the hyperpolarizing stimuli protocols
######################################################


def _append(cell, name, item):
    try:
        getattr(cell, name)
    except AttributeError:
        setattr(cell, name, [])
    getattr(cell, name).append(item)


def record_at_dist_with_current(cell, dist=None):
    if dist:
        return {
            'tVec': tVec(cell),
            'vList': (vmSoma(cell), vmApical(cell, dist)),
            'iList': np.array(cell.iList)
        }


def modify_simulator_to_run_hyperpolarizing_stimuli(s,
                                                    duration=None,
                                                    delay=None,
                                                    amplitude=None,
                                                    dist=None):
    """typical defaults:duration = 1000, delay = 1000, amplitude = -0.05, dist = 400"""
    tStop = duration + delay + 1000
    s.setup.stim_run_funs.append([
        'hyperpolarizing.run',
        param_to_kwargs(
            partial(run_fun,
                    T=34.0,
                    Vinit=-75.0,
                    dt=0.025,
                    recordingSites=[],
                    tStart=0.0,
                    tStop=tStop,
                    vardt=True))
    ])
    s.setup.stim_setup_funs.append([
        'hyperpolarizing.stim',
        param_to_kwargs(
            partial(setup_soma_step_with_current,
                    amplitude=amplitude,
                    delay=delay,
                    duration=duration))
    ])
    s.setup.stim_response_measure_funs.append([
        'hyperpolarizing.measure',
        param_to_kwargs(partial(record_at_dist_with_current, dist=dist))
    ])


def modify_simulator_to_run_dend_hyperpolarizing_stimuli(
        s, duration=None, delay=None, amplitude=None, dist=None):
    """typical defaults:duration = 1000, delay = 1000, amplitude = -0.05, dist = 400"""
    tStop = duration + delay + 1000
    s.setup.stim_run_funs.append([
        'dend_hyperpolarizing.run',
        param_to_kwargs(
            partial(run_fun,
                    T=34.0,
                    Vinit=-75.0,
                    dt=0.025,
                    recordingSites=[],
                    tStart=0.0,
                    tStop=tStop,
                    vardt=True))
    ])
    s.setup.stim_setup_funs.append([
        'dend_hyperpolarizing.stim',
        param_to_kwargs(
            partial(setup_soma_step_with_current,
                    amplitude=amplitude,
                    delay=delay,
                    duration=duration,
                    dist=dist))
    ])
    s.setup.stim_response_measure_funs.append([
        'dend_hyperpolarizing.measure',
        param_to_kwargs(partial(record_at_dist_with_current, dist=dist))
    ])


######################################################
# Evaluator which can evaluate the hyperpolarizing stimuli protocols
######################################################


class Hyperpolarizing:
    def __init__(self, 
                 delay = 1000,
                 duration = 1000,
                 amplitude = -0.05, 
                 definitions={'Rin':('Rin',30,7),  #Stuart.Spruston1998,  Berger.etal2003,  @Dembrow.etal2010, @Beaulieu-Laroche.etal2018
                             'Sag':('Sag',21.55, 5.05), # Dembrow 2010
                             'Attenuation':('Attenuation',0.30,0.067)}):  #spread param (std) is calculated from the range 
    
        self.delay = delay
        self.duration = duration
        self.amplitude = amplitude
        self.definitions = definitions

    def get(self, **voltage_traces):  #not voltage traces but tVec and vList
        out = {}
        for name, (_, mean, std) in iter(self.definitions.items()):
            out.update(getattr(self, name)(voltage_traces, mean, std))
        return out

    def Rin(self, voltage_traces, mean, std):
<<<<<<< HEAD
        t,v = voltage_traces['tVec'],voltage_traces['vList']
        
        
        c = np.where(t == (self.delay+self.duration-20))
        b = np.where(t == (self.delay+self.duration))
        
        Rin = (np.average(v[0][int(c[0]):int(b[0])]) - v[0][int(np.where(t == (self.delay-20))[0])])/self.amplitude
       
        return {'hyperpolarizing.Rin.raw': Rin, 'hyperpolarizing.Rin.normalized': (Rin - mean)/std, 'hyperpolarizing.Rin':I.np.abs((Rin - mean)/std)}
=======
        t, v = voltage_traces['tVec'], voltage_traces['vList']

        c = np.where(t == (self.delay + self.duration - 20))
        b = np.where(t == (self.delay + self.duration))

        Rin = (np.average(v[0][int(c[0]):int(b[0])]) -
               v[0][int(np.where(t == (self.delay - 20))[0])]) / self.amplitude

        return {
            'hyperpolarizing.Rin.raw': Rin,
            'hyperpolarizing.Rin.normalized': (Rin - mean) / std,
            'hyperpolarizing.Rin': (Rin - mean) / std
        }
>>>>>>> 2460e0db

    def Sag(self, voltage_traces, mean, std):

        t, v = voltage_traces['tVec'], voltage_traces['vList']

        d = np.where(t == self.delay)[0]
        c = np.where(t == (self.delay + self.duration - 20))
        b = np.where(t == (self.delay + self.duration))
        baseline = v[0][int(np.where(t == (self.delay - 20))[0])]

<<<<<<< HEAD
        sag_difference = np.average(v[0][int(c[0]):int(b[0])]) - I.np.amin(v[0][int(d):])
        sag = (sag_difference/(I.np.amin(v[0][int(d):])-baseline))*-100
    
        return {'hyperpolarizing.Sag.raw': sag, 'hyperpolarizing.Sag.normalized': (sag - mean)/std, 'hyperpolarizing.Sag':I.np.abs((sag - mean)/std)}
   
    def Attenuation(self,  voltage_traces, mean, std): 
        t,v,i = voltage_traces['tVec'],voltage_traces['vList'], voltage_traces['iList']
        
        c = np.where(t == (self.delay-10))
=======
        sag_difference = np.average(v[0][int(c[0]):int(b[0])]) - I.np.amin(
            v[0][int(d):])
        sag = (sag_difference / (I.np.amin(v[0][int(d):]) - baseline)) * -100

        return {
            'hyperpolarizing.Sag.raw': sag,
            'hyperpolarizing.Sag.normalized': (sag - mean) / std,
            'hyperpolarizing.Sag': (sag - mean) / std
        }

    def Attenuation(self, voltage_traces, mean, std):
        t, v, i = voltage_traces['tVec'], voltage_traces[
            'vList'], voltage_traces['iList']

        c = np.where(t == (self.delay - 10))
>>>>>>> 2460e0db
        b = np.where(t == (self.delay))

        v0_baseline = np.average(v[0][int(c[0]):int(b[0])])
        v1_baseline = np.average(v[1][int(c[0]):int(b[0])])

        v0 = np.min(v[0][int(b[0]):]) - v0_baseline
<<<<<<< HEAD
        v1 =  np.min(v[1][int(b[0]):]) - v1_baseline
    
        Attenuation = v1/v0
        return {'hyperpolarizing.Attenuation.raw': Attenuation, 'hyperpolarizing.Attenuation.normalized': (Attenuation - mean)/std, 'hyperpolarizing.Attenuation':I.np.abs((Attenuation - mean)/std)}           
    
    
=======
        v1 = np.min(v[1][int(b[0]):]) - v1_baseline

        Attenuation = v1 / v0
        return {
            'hyperpolarizing.Attenuation.raw':
                Attenuation,
            'hyperpolarizing.Attenuation.normalized':
                (Attenuation - mean) / std,
            'hyperpolarizing.Attenuation': (Attenuation - mean) / std
        }


>>>>>>> 2460e0db
class Dend_hyperpolarizing:
    def __init__(self, 
                 delay = 1000,
                 duration = 1000,
                 amplitude = -0.05, 
                 definitions={'Dend_Rin':('Dend_Rin',30,5)}): #Beaulieu-Laroche.etal2018, Kalmbach.etal2013 
    
        self.delay = delay
        self.duration = duration
        self.amplitude = amplitude
        self.definitions = definitions

    def get(self, **voltage_traces):
        out = {}
        for name, (_, mean, std) in iter(self.definitions.items()):
            out.update(getattr(self, name)(voltage_traces, mean, std))
        return out

    def Dend_Rin(self, voltage_traces, mean, std):
<<<<<<< HEAD
        t,v = voltage_traces['tVec'],voltage_traces['vList']
        
        c = np.where(t == (self.delay+self.duration-20))
        b = np.where(t == (self.delay+self.duration))
        
        Rin = (np.average(v[1][int(c[0]):int(b[0])]) - v[1][int(np.where(t == (self.delay-20))[0])])/self.amplitude
       
        return {'hyperpolarizing.Dend_Rin.raw': Rin, 'hyperpolarizing.Dend_Rin.normalized': (Rin - mean)/std, 'hyperpolarizing.Dend_Rin':I.np.abs((Rin - mean)/std)}
    
def modify_evaluator_to_evaluate_hyperpolarizing_stimuli(e): 
=======
        t, v = voltage_traces['tVec'], voltage_traces['vList']

        c = np.where(t == (self.delay + self.duration - 20))
        b = np.where(t == (self.delay + self.duration))

        Rin = (np.average(v[1][int(c[0]):int(b[0])]) -
               v[1][int(np.where(t == (self.delay - 20))[0])]) / self.amplitude

        return {
            'hyperpolarizing.Dend_Rin.raw': Rin,
            'hyperpolarizing.Dend_Rin.normalized': (Rin - mean) / std,
            'hyperpolarizing.Dend_Rin': (Rin - mean) / std
        }


def modify_evaluator_to_evaluate_hyperpolarizing_stimuli(e):
>>>>>>> 2460e0db
    hpz = Hyperpolarizing()
    d_hpz = Dend_hyperpolarizing()

    e.setup.evaluate_funs.append(
        ['hyperpolarizing.measure', hpz.get, 'hyperpolarizing.features'])
    e.setup.evaluate_funs.append([
        'dend_hyperpolarizing.measure', d_hpz.get,
        'dend_hyperpolarizing.features'
    ])


######################################################
# Combiner which can evaluate the crit. freq. protocols
######################################################


def modify_combiner_to_add_hyperpolarizing_stimuli_error(c):
    c.setup.append('hyperpolarizing.Rin', ['hyperpolarizing.Rin'])
    c.setup.append('hyperpolarizing.Sag', ['hyperpolarizing.Sag'])
    c.setup.append('hyperpolarizing.Attenuation', ['hyperpolarizing.Attenuation'])
    c.setup.append('hyperpolarizing.Dend_Rin', ['hyperpolarizing.Dend_Rin'])
    <|MERGE_RESOLUTION|>--- conflicted
+++ resolved
@@ -122,7 +122,6 @@
         return out
 
     def Rin(self, voltage_traces, mean, std):
-<<<<<<< HEAD
         t,v = voltage_traces['tVec'],voltage_traces['vList']
         
         
@@ -132,21 +131,6 @@
         Rin = (np.average(v[0][int(c[0]):int(b[0])]) - v[0][int(np.where(t == (self.delay-20))[0])])/self.amplitude
        
         return {'hyperpolarizing.Rin.raw': Rin, 'hyperpolarizing.Rin.normalized': (Rin - mean)/std, 'hyperpolarizing.Rin':I.np.abs((Rin - mean)/std)}
-=======
-        t, v = voltage_traces['tVec'], voltage_traces['vList']
-
-        c = np.where(t == (self.delay + self.duration - 20))
-        b = np.where(t == (self.delay + self.duration))
-
-        Rin = (np.average(v[0][int(c[0]):int(b[0])]) -
-               v[0][int(np.where(t == (self.delay - 20))[0])]) / self.amplitude
-
-        return {
-            'hyperpolarizing.Rin.raw': Rin,
-            'hyperpolarizing.Rin.normalized': (Rin - mean) / std,
-            'hyperpolarizing.Rin': (Rin - mean) / std
-        }
->>>>>>> 2460e0db
 
     def Sag(self, voltage_traces, mean, std):
 
@@ -157,7 +141,6 @@
         b = np.where(t == (self.delay + self.duration))
         baseline = v[0][int(np.where(t == (self.delay - 20))[0])]
 
-<<<<<<< HEAD
         sag_difference = np.average(v[0][int(c[0]):int(b[0])]) - I.np.amin(v[0][int(d):])
         sag = (sag_difference/(I.np.amin(v[0][int(d):])-baseline))*-100
     
@@ -167,50 +150,17 @@
         t,v,i = voltage_traces['tVec'],voltage_traces['vList'], voltage_traces['iList']
         
         c = np.where(t == (self.delay-10))
-=======
-        sag_difference = np.average(v[0][int(c[0]):int(b[0])]) - I.np.amin(
-            v[0][int(d):])
-        sag = (sag_difference / (I.np.amin(v[0][int(d):]) - baseline)) * -100
-
-        return {
-            'hyperpolarizing.Sag.raw': sag,
-            'hyperpolarizing.Sag.normalized': (sag - mean) / std,
-            'hyperpolarizing.Sag': (sag - mean) / std
-        }
-
-    def Attenuation(self, voltage_traces, mean, std):
-        t, v, i = voltage_traces['tVec'], voltage_traces[
-            'vList'], voltage_traces['iList']
-
-        c = np.where(t == (self.delay - 10))
->>>>>>> 2460e0db
         b = np.where(t == (self.delay))
 
         v0_baseline = np.average(v[0][int(c[0]):int(b[0])])
         v1_baseline = np.average(v[1][int(c[0]):int(b[0])])
 
         v0 = np.min(v[0][int(b[0]):]) - v0_baseline
-<<<<<<< HEAD
         v1 =  np.min(v[1][int(b[0]):]) - v1_baseline
     
         Attenuation = v1/v0
         return {'hyperpolarizing.Attenuation.raw': Attenuation, 'hyperpolarizing.Attenuation.normalized': (Attenuation - mean)/std, 'hyperpolarizing.Attenuation':I.np.abs((Attenuation - mean)/std)}           
     
-    
-=======
-        v1 = np.min(v[1][int(b[0]):]) - v1_baseline
-
-        Attenuation = v1 / v0
-        return {
-            'hyperpolarizing.Attenuation.raw':
-                Attenuation,
-            'hyperpolarizing.Attenuation.normalized':
-                (Attenuation - mean) / std,
-            'hyperpolarizing.Attenuation': (Attenuation - mean) / std
-        }
-
-
->>>>>>> 2460e0db
 class Dend_hyperpolarizing:
     def __init__(self, 
                  delay = 1000,
@@ -230,7 +180,6 @@
         return out
 
     def Dend_Rin(self, voltage_traces, mean, std):
-<<<<<<< HEAD
         t,v = voltage_traces['tVec'],voltage_traces['vList']
         
         c = np.where(t == (self.delay+self.duration-20))
@@ -241,24 +190,6 @@
         return {'hyperpolarizing.Dend_Rin.raw': Rin, 'hyperpolarizing.Dend_Rin.normalized': (Rin - mean)/std, 'hyperpolarizing.Dend_Rin':I.np.abs((Rin - mean)/std)}
     
 def modify_evaluator_to_evaluate_hyperpolarizing_stimuli(e): 
-=======
-        t, v = voltage_traces['tVec'], voltage_traces['vList']
-
-        c = np.where(t == (self.delay + self.duration - 20))
-        b = np.where(t == (self.delay + self.duration))
-
-        Rin = (np.average(v[1][int(c[0]):int(b[0])]) -
-               v[1][int(np.where(t == (self.delay - 20))[0])]) / self.amplitude
-
-        return {
-            'hyperpolarizing.Dend_Rin.raw': Rin,
-            'hyperpolarizing.Dend_Rin.normalized': (Rin - mean) / std,
-            'hyperpolarizing.Dend_Rin': (Rin - mean) / std
-        }
-
-
-def modify_evaluator_to_evaluate_hyperpolarizing_stimuli(e):
->>>>>>> 2460e0db
     hpz = Hyperpolarizing()
     d_hpz = Dend_hyperpolarizing()
 
